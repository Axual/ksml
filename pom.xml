<?xml version="1.0" encoding="UTF-8"?>
<project xmlns="http://maven.apache.org/POM/4.0.0"
         xmlns:xsi="http://www.w3.org/2001/XMLSchema-instance"
         xsi:schemaLocation="http://maven.apache.org/POM/4.0.0 http://maven.apache.org/xsd/maven-4.0.0.xsd">
    <modelVersion>4.0.0</modelVersion>

    <groupId>io.axual.ksml</groupId>
    <artifactId>ksml-parent</artifactId>
    <version>1.1.0-SNAPSHOT</version>
    <packaging>pom</packaging>

    <licenses>
        <license>
            <name>Apache 2.0</name>
            <url>http://www.apache.org/licenses/license-2.0.txt</url>
            <distribution>repo</distribution>
            <comments>A business-friendly OSS license</comments>
        </license>
    </licenses>

    <organization>
        <name>Axual B.V.</name>
        <url>https://axual.com/</url>
    </organization>

    <description>
        KSML allows developers to define Kafka Streams topologies using YAML and Python.
    </description>

    <url>https://github.com/Axual/ksml</url>
    <inceptionYear>2021</inceptionYear>

    <developers>
        <developer>
            <name>Team Axual</name>
            <email>info@axual.com</email>
            <organization>Axual B.V.</organization>
            <organizationUrl>https://axual.com</organizationUrl>
        </developer>
    </developers>

    <repositories>
        <repository>
            <id>Confluent</id>
            <url>https://packages.confluent.io/maven/</url>
        </repository>
    </repositories>

    <modules>
        <module>ksml-data</module>
        <module>ksml-data-avro</module>
        <module>ksml-data-avro-apicurio</module>
        <module>ksml-data-avro-confluent</module>
        <module>ksml-data-binary</module>
        <module>ksml-data-csv</module>
        <module>ksml-data-json</module>
        <module>ksml-data-jsonschema</module>
<<<<<<< HEAD
=======
        <module>ksml-data-jsonschema-apicurio</module>
        <module>ksml-data-jsonschema-confluent</module>
>>>>>>> 12fba500
        <module>ksml-data-protobuf</module>
        <module>ksml-data-protobuf-apicurio</module>
        <module>ksml-data-protobuf-confluent</module>
        <module>ksml-data-soap</module>
        <module>ksml-data-xml</module>
        <module>ksml</module>
        <module>ksml-query</module>
        <module>ksml-kafka-clients</module>
        <module>ksml-runner</module>
        <module>ksml-reporting</module>
    </modules>

    <properties>
        <!-- compile, runtime and provided dependency versions -->
        <apache.avro.version>1.12.0</apache.avro.version>
        <apache.commons.text.version>1.14.0</apache.commons.text.version>
        <apache.commons.compress.version>1.27.1</apache.commons.compress.version>
        <apache.kafka.version>4.0.0</apache.kafka.version>
        <apicurio.version>2.6.13.Final</apicurio.version>
        <axual.utils.version>1.0.0</axual.utils.version>
        <confluent.version>8.0.0</confluent.version>
        <findbugs.jsr305.version>3.0.2</findbugs.jsr305.version>
        <graalvm.version>24.2.2</graalvm.version>
        <guava.version>33.4.8-jre</guava.version>
        <jackson.version>2.19.2</jackson.version>
        <jakarta.soap.version>3.0.2</jakarta.soap.version>
        <janino.version>3.1.12</janino.version>
        <jersey.version>3.1.10</jersey.version>
        <logback.version>1.5.18</logback.version>
        <logstash-logback-encoder.version>8.1</logstash-logback-encoder.version>
        <lombok.version>1.18.38</lombok.version>
        <protobuf.version>3.25.8</protobuf.version>
        <saaj.version>3.0.4</saaj.version>
        <slf4j.version>2.1.0-alpha1</slf4j.version>
        <wire.version>5.2.0</wire.version>

        <!-- test dependency versions -->
<<<<<<< HEAD
        <junit.version>5.13.3</junit.version>
=======
        <junit.version>5.13.4</junit.version>
>>>>>>> 12fba500
        <hamcrest.version>3.0</hamcrest.version>
        <assertj.version>3.27.3</assertj.version>
        <mockito-core.version>5.18.0</mockito-core.version>
        <mockito-junit-jupiter.version>5.18.0</mockito-junit-jupiter.version>
        <junit-pioneer.version>2.3.0</junit-pioneer.version>
        <awaitility.version>4.3.0</awaitility.version>

        <!-- project and java version settings -->
        <java.source.version>21</java.source.version>
        <java.target.version>21</java.target.version>
        <java.release.version>21</java.release.version>
        <project.build.sourceEncoding>UTF-8</project.build.sourceEncoding>
        <project.reporting.outputEncoding>UTF-8</project.reporting.outputEncoding>

        <!-- plugin versions -->
        <maven.dependency.plugin.version>3.8.1</maven.dependency.plugin.version>
        <maven.compiler.plugin.version>3.14.0</maven.compiler.plugin.version>
        <maven.jar.plugin.version>3.4.2</maven.jar.plugin.version>
        <maven.install.plugin.version>3.1.4</maven.install.plugin.version>
        <maven.enforcer.plugin.version>3.6.1</maven.enforcer.plugin.version>
        <maven.exec.plugin.version>3.5.1</maven.exec.plugin.version>
        <maven.license.plugin.version>2.6.0</maven.license.plugin.version>
        <maven.resources.plugin.version>3.3.1</maven.resources.plugin.version>
        <maven.versions.plugin.version>2.18.0</maven.versions.plugin.version>

        <maven.javadoc.plugin.version>3.11.2</maven.javadoc.plugin.version>
        <maven.surefire.plugin.version>3.5.3</maven.surefire.plugin.version>
        <maven.failsafe.plugin.version>3.5.3</maven.failsafe.plugin.version>
        <maven.jacoco.plugin.version>0.8.13</maven.jacoco.plugin.version>

        <!-- following properties filled at build time by jacoco -->
        <surefireArgLine/>
        <failsafeArgLine/>

        <!-- license properties -->
        <license.licensename>apache_v2</license.licensename>

        <!-- sonarcloud properties -->
        <sonar.organization>axual</sonar.organization>
        <sonar.host.url>https://sonarcloud.io</sonar.host.url>

        <!-- Sonar for JACOCO-->
        <sonar.java.coveragePlugin>jacoco</sonar.java.coveragePlugin>
        <sonar.dynamicAnalysis>reuseReports</sonar.dynamicAnalysis>
        <sonar.jacoco.xmlReportPaths>ksml/target/site/jacoco/jacoco.xml
        </sonar.jacoco.xmlReportPaths>
    </properties>

    <dependencyManagement>
        <dependencies>
            <!-- project dependencies -->
            <dependency>
                <groupId>io.axual.ksml</groupId>
                <artifactId>ksml-data</artifactId>
                <version>${project.version}</version>
            </dependency>
            <dependency>
                <groupId>io.axual.ksml</groupId>
                <artifactId>ksml-data-avro</artifactId>
                <version>${project.version}</version>
            </dependency>
            <dependency>
                <groupId>io.axual.ksml</groupId>
                <artifactId>ksml-data-avro-apicurio</artifactId>
                <version>${project.version}</version>
            </dependency>
            <dependency>
                <groupId>io.axual.ksml</groupId>
                <artifactId>ksml-data-avro-confluent</artifactId>
                <version>${project.version}</version>
            </dependency>
            <dependency>
                <groupId>io.axual.ksml</groupId>
                <artifactId>ksml-data-binary</artifactId>
                <version>${project.version}</version>
            </dependency>
            <dependency>
                <groupId>io.axual.ksml</groupId>
                <artifactId>ksml-data-csv</artifactId>
                <version>${project.version}</version>
            </dependency>
            <dependency>
                <groupId>io.axual.ksml</groupId>
                <artifactId>ksml-data-json</artifactId>
                <version>${project.version}</version>
            </dependency>
            <dependency>
                <groupId>io.axual.ksml</groupId>
                <artifactId>ksml-data-jsonschema</artifactId>
                <version>${project.version}</version>
            </dependency>
            <dependency>
                <groupId>io.axual.ksml</groupId>
<<<<<<< HEAD
=======
                <artifactId>ksml-data-jsonschema-apicurio</artifactId>
                <version>${project.version}</version>
            </dependency>
            <dependency>
                <groupId>io.axual.ksml</groupId>
                <artifactId>ksml-data-jsonschema-confluent</artifactId>
                <version>${project.version}</version>
            </dependency>
            <dependency>
                <groupId>io.axual.ksml</groupId>
>>>>>>> 12fba500
                <artifactId>ksml-data-protobuf</artifactId>
                <version>${project.version}</version>
            </dependency>
            <dependency>
                <groupId>io.axual.ksml</groupId>
                <artifactId>ksml-data-protobuf-apicurio</artifactId>
                <version>${project.version}</version>
            </dependency>
            <dependency>
                <groupId>io.axual.ksml</groupId>
                <artifactId>ksml-data-protobuf-confluent</artifactId>
                <version>${project.version}</version>
            </dependency>
            <dependency>
                <groupId>io.axual.ksml</groupId>
                <artifactId>ksml-data-soap</artifactId>
                <version>${project.version}</version>
            </dependency>
            <dependency>
                <groupId>io.axual.ksml</groupId>
                <artifactId>ksml-data-xml</artifactId>
                <version>${project.version}</version>
            </dependency>
            <dependency>
                <groupId>io.axual.ksml</groupId>
                <artifactId>ksml</artifactId>
                <version>${project.version}</version>
            </dependency>
            <dependency>
                <groupId>io.axual.ksml</groupId>
                <artifactId>ksml-query</artifactId>
                <version>${project.version}</version>
            </dependency>
            <dependency>
                <groupId>io.axual.ksml</groupId>
                <artifactId>ksml-kafka-clients</artifactId>
                <version>${project.version}</version>
            </dependency>
            <dependency>
                <groupId>io.axual.ksml</groupId>
                <artifactId>ksml-runner</artifactId>
                <version>${project.version}</version>
            </dependency>

            <dependency>
                <groupId>org.graalvm.polyglot</groupId>
                <artifactId>polyglot</artifactId>
                <version>${graalvm.version}</version>
            </dependency>
            <dependency>
                <groupId>org.graalvm.python</groupId>
                <artifactId>python-language</artifactId>
                <version>${graalvm.version}</version>
            </dependency>
            <dependency>
                <groupId>org.graalvm.python</groupId>
                <artifactId>python-resources</artifactId>
                <version>${graalvm.version}</version>
            </dependency>
            <dependency>
                <groupId>org.graalvm.truffle</groupId>
                <artifactId>truffle-runtime</artifactId>
                <version>${graalvm.version}</version>
            </dependency>
            <dependency>
                <groupId>org.graalvm.truffle</groupId>
                <artifactId>truffle-api</artifactId>
                <version>${graalvm.version}</version>
            </dependency>
            <dependency>
                <groupId>org.apache.commons</groupId>
                <artifactId>commons-text</artifactId>
                <version>${apache.commons.text.version}</version>
            </dependency>
            <dependency>
                <groupId>org.apache.commons</groupId>
                <artifactId>commons-compress</artifactId>
                <version>${apache.commons.compress.version}</version>
            </dependency>
            <dependency>
                <groupId>org.apache.avro</groupId>
                <artifactId>avro</artifactId>
                <version>${apache.avro.version}</version>
            </dependency>
            <dependency>
                <groupId>com.google.protobuf</groupId>
                <artifactId>protobuf-java</artifactId>
                <version>${protobuf.version}</version>
            </dependency>
            <dependency>
                <groupId>com.squareup.wire</groupId>
                <artifactId>wire-schema-jvm</artifactId>
                <version>${wire.version}</version>
            </dependency>
            <dependency>
                <groupId>com.squareup.wire</groupId>
                <artifactId>wire-schema</artifactId>
                <version>${wire.version}</version>
            </dependency>

            <dependency>
                <groupId>org.apache.kafka</groupId>
                <artifactId>kafka-clients</artifactId>
                <version>${apache.kafka.version}</version>
            </dependency>
            <dependency>
                <groupId>org.apache.kafka</groupId>
                <artifactId>kafka-streams</artifactId>
                <version>${apache.kafka.version}</version>
            </dependency>

            <dependency>
                <groupId>io.apicurio</groupId>
                <artifactId>apicurio-registry-serdes-avro-serde</artifactId>
                <version>${apicurio.version}</version>
            </dependency>
            <dependency>
                <groupId>io.apicurio</groupId>
                <artifactId>apicurio-registry-serdes-jsonschema-serde</artifactId>
                <version>${apicurio.version}</version>
            </dependency>
            <dependency>
                <groupId>io.apicurio</groupId>
                <artifactId>apicurio-registry-protobuf-schema-utilities</artifactId>
                <version>${apicurio.version}</version>
            </dependency>
            <dependency>
                <groupId>io.apicurio</groupId>
                <artifactId>apicurio-registry-schema-resolver</artifactId>
                <version>${apicurio.version}</version>
            </dependency>
            <dependency>
                <groupId>io.confluent</groupId>
                <artifactId>kafka-avro-serializer</artifactId>
                <version>${confluent.version}</version>
            </dependency>
            <dependency>
                <groupId>io.confluent</groupId>
                <artifactId>kafka-json-schema-serializer</artifactId>
                <version>${confluent.version}</version>
            </dependency>
            <dependency>
                <groupId>io.confluent</groupId>
                <artifactId>kafka-protobuf-serializer</artifactId>
                <version>${confluent.version}</version>
            </dependency>

            <dependency>
                <groupId>io.apicurio</groupId>
                <artifactId>apicurio-registry-serdes-protobuf-serde</artifactId>
                <version>${apicurio.version}</version>
            </dependency>

            <dependency>
                <groupId>com.fasterxml.jackson.dataformat</groupId>
                <artifactId>jackson-annotations</artifactId>
                <version>${jackson.version}</version>
            </dependency>
            <dependency>
                <groupId>com.fasterxml.jackson.dataformat</groupId>
                <artifactId>jackson-dataformat-csv</artifactId>
                <version>${jackson.version}</version>
            </dependency>
            <dependency>
                <groupId>com.fasterxml.jackson.dataformat</groupId>
                <artifactId>jackson-dataformat-xml</artifactId>
                <version>${jackson.version}</version>
            </dependency>
            <dependency>
                <groupId>com.fasterxml.jackson.dataformat</groupId>
                <artifactId>jackson-dataformat-yaml</artifactId>
                <version>${jackson.version}</version>
            </dependency>
            <dependency>
                <groupId>com.fasterxml.jackson.jakarta.rs</groupId>
                <artifactId>jackson-jakarta-rs-json-provider</artifactId>
                <version>${jackson.version}</version>
            </dependency>
            <dependency>
                <groupId>jakarta.xml.soap</groupId>
                <artifactId>jakarta.xml.soap-api</artifactId>
                <version>${jakarta.soap.version}</version>
            </dependency>
            <dependency>
                <groupId>com.sun.xml.messaging.saaj</groupId>
                <artifactId>saaj-impl</artifactId>
                <version>${saaj.version}</version>
            </dependency>
            <dependency>
                <groupId>org.glassfish.jersey.containers</groupId>
                <artifactId>jersey-container-grizzly2-servlet</artifactId>
                <version>${jersey.version}</version>
            </dependency>
            <dependency>
                <groupId>org.glassfish.jersey.core</groupId>
                <artifactId>jersey-common</artifactId>
                <version>${jersey.version}</version>
            </dependency>
            <dependency>
                <groupId>org.glassfish.jersey.core</groupId>
                <artifactId>jersey-client</artifactId>
                <version>${jersey.version}</version>
            </dependency>
            <dependency>
                <groupId>org.glassfish.jersey.inject</groupId>
                <artifactId>jersey-hk2</artifactId>
                <version>${jersey.version}</version>
            </dependency>
            <dependency>
                <groupId>org.glassfish.jersey.media</groupId>
                <artifactId>jersey-media-json-jackson</artifactId>
                <version>${jersey.version}</version>
            </dependency>

            <dependency>
                <groupId>org.slf4j</groupId>
                <artifactId>slf4j-api</artifactId>
                <version>${slf4j.version}</version>
            </dependency>
            <dependency>
                <groupId>org.slf4j</groupId>
                <artifactId>slf4j-simple</artifactId>
                <version>${slf4j.version}</version>
                <scope>test</scope>
            </dependency>
            <dependency>
                <groupId>org.projectlombok</groupId>
                <artifactId>lombok</artifactId>
                <version>${lombok.version}</version>
                <scope>provided</scope>
            </dependency>
            <dependency>
                <groupId>ch.qos.logback</groupId>
                <artifactId>logback-classic</artifactId>
                <version>${logback.version}</version>
            </dependency>
            <dependency>
                <groupId>net.logstash.logback</groupId>
                <artifactId>logstash-logback-encoder</artifactId>
                <version>${logstash-logback-encoder.version}</version>
            </dependency>
            <dependency>
                <groupId>org.codehaus.janino</groupId>
                <artifactId>janino</artifactId>
                <version>${janino.version}</version>
            </dependency>
            <dependency>
                <groupId>com.google.guava</groupId>
                <artifactId>guava</artifactId>
                <version>${guava.version}</version>
            </dependency>
            <dependency>
                <groupId>com.google.code.findbugs</groupId>
                <artifactId>jsr305</artifactId>
                <version>${findbugs.jsr305.version}</version>
            </dependency>
            <dependency>
                <groupId>io.axual.utils</groupId>
                <artifactId>axual-header-cleaning</artifactId>
                <version>${axual.utils.version}</version>
            </dependency>

            <dependency>
                <groupId>org.junit</groupId>
                <artifactId>junit-bom</artifactId>
                <version>${junit.version}</version>
                <type>pom</type>
                <scope>import</scope>
            </dependency>
            <dependency>
                <groupId>org.junit-pioneer</groupId>
                <artifactId>junit-pioneer</artifactId>
                <version>${junit-pioneer.version}</version>
                <scope>test</scope>
            </dependency>

            <dependency>
                <groupId>org.mockito</groupId>
                <artifactId>mockito-core</artifactId>
                <version>${mockito-core.version}</version>
                <scope>test</scope>
            </dependency>
            <dependency>
                <groupId>org.mockito</groupId>
                <artifactId>mockito-junit-jupiter</artifactId>
                <version>${mockito-junit-jupiter.version}</version>
                <scope>test</scope>
            </dependency>

            <dependency>
                <groupId>org.hamcrest</groupId>
                <artifactId>hamcrest-library</artifactId>
                <version>${hamcrest.version}</version>
                <scope>test</scope>
            </dependency>
            <dependency>
                <groupId>org.assertj</groupId>
                <artifactId>assertj-bom</artifactId>
                <version>${assertj.version}</version>
                <type>pom</type>
                <scope>import</scope>
            </dependency>

            <dependency>
                <groupId>org.awaitility</groupId>
                <artifactId>awaitility</artifactId>
                <version>${awaitility.version}</version>
                <scope>test</scope>
            </dependency>


            <dependency>
                <groupId>org.apache.kafka</groupId>
                <artifactId>kafka-streams-test-utils</artifactId>
                <version>${apache.kafka.version}</version>
                <scope>test</scope>
            </dependency>
        </dependencies>
    </dependencyManagement>

    <build>
        <pluginManagement>
            <plugins>
                <plugin>
                    <groupId>org.apache.maven.plugins</groupId>
                    <artifactId>maven-compiler-plugin</artifactId>
                    <version>${maven.compiler.plugin.version}</version>
                    <configuration>
                        <source>${java.source.version}</source>
                        <target>${java.target.version}</target>
                        <compilerArgs>
                            <arg>-Xlint:none</arg>
                        </compilerArgs>
                    </configuration>
                </plugin>

                <plugin>
                    <groupId>org.apache.maven.plugins</groupId>
                    <artifactId>maven-dependency-plugin</artifactId>
                    <version>${maven.dependency.plugin.version}</version>
                    <executions>
                        <execution>
                            <goals>
                                <goal>go-offline</goal>
                            </goals>
                        </execution>
                    </executions>
                </plugin>

                <plugin>
                    <groupId>org.apache.maven.plugins</groupId>
                    <artifactId>maven-surefire-plugin</artifactId>
                    <version>${maven.surefire.plugin.version}</version>
                    <configuration>
                        <argLine>${surefireArgLine}</argLine>
                    </configuration>
                </plugin>

                <plugin>
                    <groupId>org.apache.maven.plugins</groupId>
                    <artifactId>maven-failsafe-plugin</artifactId>
                    <version>${maven.failsafe.plugin.version}</version>
                    <configuration>
                        <argLine>${failsafeArgLine}</argLine>
                    </configuration>
                </plugin>

                <plugin>
                    <groupId>org.apache.maven.plugins</groupId>
                    <artifactId>maven-install-plugin</artifactId>
                    <version>${maven.install.plugin.version}</version>
                </plugin>

                <plugin>
                    <groupId>org.apache.avro</groupId>
                    <artifactId>avro-maven-plugin</artifactId>
                    <version>${apache.avro.version}</version>
                    <executions>
                        <execution>
                            <phase>generate-sources</phase>
                            <goals>
                                <goal>schema</goal>
                            </goals>
                            <configuration>
                                <sourceDirectory>${project.basedir}/src/main/schemas
                                </sourceDirectory>
                                <outputDirectory>${project.build.directory}/generated-sources/avro
                                </outputDirectory>
                                <stringType>charsequence</stringType>
                            </configuration>
                        </execution>
                    </executions>
                </plugin>

                <plugin>
                    <groupId>org.apache.maven.plugins</groupId>
                    <artifactId>maven-jar-plugin</artifactId>
                    <version>${maven.jar.plugin.version}</version>
                </plugin>

                <plugin>
                    <groupId>org.codehaus.mojo</groupId>
                    <artifactId>exec-maven-plugin</artifactId>
                    <version>${maven.exec.plugin.version}</version>
                    <executions>
                        <execution>
                            <goals>
                                <goal>java</goal>
                            </goals>
                        </execution>
                    </executions>
                </plugin>

                <!-- license plugin -->
                <plugin>
                    <groupId>org.codehaus.mojo</groupId>
                    <artifactId>license-maven-plugin</artifactId>
                    <version>${maven.license.plugin.version}</version>
                    <configuration>
                        <licenseName>${license.licensename}</licenseName>
                        <outputDirectory>${project.basedir}</outputDirectory>
                        <thirdPartyFilename>NOTICE.txt</thirdPartyFilename>
                        <verbose>false</verbose>
                        <processStartTag>
                            ========================LICENSE_START=================================
                        </processStartTag>
                        <processEndTag>
                            =========================LICENSE_END==================================
                        </processEndTag>
                        <includes>
                            <includes>**/*.java</includes>
                        </includes>
                        <skipUpdateLicense>false</skipUpdateLicense>
                        <trimHeaderLine>true</trimHeaderLine>
                    </configuration>
                    <executions>
                        <execution>
                            <id>add-third-party-license</id>
                            <goals>
                                <goal>add-third-party</goal>
                            </goals>
                            <phase>generate-resources</phase>
                            <configuration>
                                <excludedScopes>system,test</excludedScopes>
                            </configuration>
                        </execution>
                        <execution>
                            <id>verify-license-headers</id>
                            <goals>
                                <goal>check-file-header</goal>
                            </goals>
                            <phase>process-sources</phase>
                        </execution>
                        <execution>
                            <id>generate-license-headers</id>
                            <goals>
                                <goal>update-file-header</goal>
                            </goals>
                            <phase>process-sources</phase>
                        </execution>
                    </executions>
                </plugin>

                <plugin>
                    <groupId>org.codehaus.mojo</groupId>
                    <artifactId>versions-maven-plugin</artifactId>
                    <version>${maven.versions.plugin.version}</version>
                    <configuration>
                        <allowMajorUpdates>false</allowMajorUpdates>
                    </configuration>
                </plugin>

                <plugin>
                    <groupId>org.apache.maven.plugins</groupId>
                    <artifactId>maven-resources-plugin</artifactId>
                    <version>${maven.resources.plugin.version}</version>
                </plugin>

                <plugin>
                    <groupId>org.jacoco</groupId>
                    <artifactId>jacoco-maven-plugin</artifactId>
                    <version>${maven.jacoco.plugin.version}</version>
                    <executions>
                        <execution>
                            <id>prepare-agent</id>
                            <goals>
                                <goal>prepare-agent</goal>
                            </goals>
                        </execution>
                        <execution>
                            <id>report</id>
                            <phase>test</phase>
                            <goals>
                                <goal>report</goal>
                            </goals>
                        </execution>
                    </executions>
                </plugin>
                <plugin>
                    <groupId>org.apache.maven.plugins</groupId>
                    <artifactId>maven-enforcer-plugin</artifactId>
                    <version>${maven.enforcer.plugin.version}</version>
                    <executions>
                        <execution>
                            <id>enforce</id>
                            <configuration>
                                <skip>true</skip>
                                <rules>
                                    <dependencyConvergence/>
                                </rules>
                            </configuration>
                            <goals>
                                <goal>enforce</goal>
                            </goals>
                        </execution>
                    </executions>
                </plugin>
            </plugins>
        </pluginManagement>

        <plugins>
            <plugin>
                <groupId>org.apache.maven.plugins</groupId>
                <artifactId>maven-compiler-plugin</artifactId>
                <version>${maven.compiler.plugin.version}</version>
                <configuration>
                    <source>${java.source.version}</source>
                    <target>${java.target.version}</target>
                    <release>${java.release.version}</release>
                    <annotationProcessorPaths>
                        <path>
                            <groupId>org.projectlombok</groupId>
                            <artifactId>lombok</artifactId>
                            <version>${lombok.version}</version>
                        </path>
                    </annotationProcessorPaths>
                </configuration>
            </plugin>

            <plugin>
                <groupId>org.apache.maven.plugins</groupId>
                <artifactId>maven-javadoc-plugin</artifactId>
                <version>${maven.javadoc.plugin.version}</version>
            </plugin>

            <plugin>
                <groupId>org.codehaus.mojo</groupId>
                <artifactId>license-maven-plugin</artifactId>
            </plugin>
        </plugins>

        <resources>
            <resource>
                <directory>src/main/resources</directory>
                <filtering>true</filtering>
            </resource>
        </resources>

        <testResources>
            <testResource>
                <directory>src/test/resources</directory>
                <filtering>true</filtering>
            </testResource>
        </testResources>
    </build>

    <distributionManagement>
        <snapshotRepository>
            <id>snapshots</id>
            <!--suppress UnresolvedMavenProperty -->
            <url>${axual.maven.repository.url.snapshots}</url>
        </snapshotRepository>
        <repository>
            <id>releases</id>
            <!--suppress UnresolvedMavenProperty -->
            <url>${axual.maven.repository.url.releases}</url>
        </repository>
    </distributionManagement>
</project><|MERGE_RESOLUTION|>--- conflicted
+++ resolved
@@ -55,11 +55,8 @@
         <module>ksml-data-csv</module>
         <module>ksml-data-json</module>
         <module>ksml-data-jsonschema</module>
-<<<<<<< HEAD
-=======
         <module>ksml-data-jsonschema-apicurio</module>
         <module>ksml-data-jsonschema-confluent</module>
->>>>>>> 12fba500
         <module>ksml-data-protobuf</module>
         <module>ksml-data-protobuf-apicurio</module>
         <module>ksml-data-protobuf-confluent</module>
@@ -97,11 +94,7 @@
         <wire.version>5.2.0</wire.version>
 
         <!-- test dependency versions -->
-<<<<<<< HEAD
-        <junit.version>5.13.3</junit.version>
-=======
         <junit.version>5.13.4</junit.version>
->>>>>>> 12fba500
         <hamcrest.version>3.0</hamcrest.version>
         <assertj.version>3.27.3</assertj.version>
         <mockito-core.version>5.18.0</mockito-core.version>
@@ -195,8 +188,6 @@
             </dependency>
             <dependency>
                 <groupId>io.axual.ksml</groupId>
-<<<<<<< HEAD
-=======
                 <artifactId>ksml-data-jsonschema-apicurio</artifactId>
                 <version>${project.version}</version>
             </dependency>
@@ -207,7 +198,6 @@
             </dependency>
             <dependency>
                 <groupId>io.axual.ksml</groupId>
->>>>>>> 12fba500
                 <artifactId>ksml-data-protobuf</artifactId>
                 <version>${project.version}</version>
             </dependency>
