<?xml version="1.0" encoding="UTF-8"?>
<project xmlns="http://maven.apache.org/POM/4.0.0"
         xmlns:xsi="http://www.w3.org/2001/XMLSchema-instance"
         xsi:schemaLocation="http://maven.apache.org/POM/4.0.0 http://maven.apache.org/xsd/maven-4.0.0.xsd">
    <modelVersion>4.0.0</modelVersion>

    <groupId>io.axual.ksml</groupId>
    <artifactId>ksml-parent</artifactId>
<<<<<<< HEAD
    <version>0.9.1-SNAPSHOT</version>
=======
    <version>0.9.2-SNAPSHOT</version>
>>>>>>> 9608510e
    <packaging>pom</packaging>

    <licenses>
        <license>
            <name>Apache 2.0</name>
            <url>http://www.apache.org/licenses/license-2.0.txt</url>
            <distribution>repo</distribution>
            <comments>A business-friendly OSS license</comments>
        </license>
    </licenses>

    <organization>
        <name>Axual B.V.</name>
        <url>https://axual.com/</url>
    </organization>

    <description>
        KSML allows low-code developers to specify a Kafka Streams topology using YAML and Python snippets.
    </description>

    <url>https://github.com/Axual/ksml</url>
    <inceptionYear>2021</inceptionYear>

    <developers>
        <developer>
            <name>Team Axual</name>
            <email>info@axual.com</email>
            <organization>Axual B.V.</organization>
            <organizationUrl>https://axual.com</organizationUrl>
        </developer>
    </developers>

    <repositories>
        <repository>
            <id>Confluent</id>
            <url>https://packages.confluent.io/maven/</url>
        </repository>
    </repositories>

    <modules>
        <module>ksml-data</module>
        <module>ksml-data-avro</module>
        <module>ksml-data-csv</module>
        <module>ksml-data-soap</module>
        <module>ksml-data-xml</module>
        <module>ksml</module>
        <module>ksml-query</module>
        <module>ksml-kafka-clients</module>
        <module>ksml-runner</module>
        <module>ksml-reporting</module>
        <module>graalpy-module-collection</module>
    </modules>

    <properties>
        <!-- compile, runtime and provided dependency versions -->
        <apache.avro.version>1.11.3</apache.avro.version>
        <apache.commons.text.version>1.12.0</apache.commons.text.version>
        <apache.commons.compress.version>1.26.2</apache.commons.compress.version>
        <apache.kafka.version>3.6.2</apache.kafka.version>
        <confluent.version>7.6.1</confluent.version>
        <graalvm.version>23.1.2</graalvm.version>
        <graalvm.polyglot.version>23.1.2</graalvm.polyglot.version>
        <graalvm.python.version>23.1.2</graalvm.python.version>
        <guava.version>33.2.0-jre</guava.version>
        <jackson.version>2.17.1</jackson.version>
        <jakarta.soap.version>3.0.2</jakarta.soap.version>
        <janino.version>3.1.12</janino.version>
        <jersey.version>3.1.7</jersey.version>
        <logback.version>1.5.6</logback.version>
        <logstash-logback-encoder.version>7.4</logstash-logback-encoder.version>
        <lombok.version>1.18.32</lombok.version>
        <saaj.version>3.0.4</saaj.version>
        <slf4j.version>2.0.13</slf4j.version>

        <!-- test dependency versions -->
        <jupiter.version>5.10.2</jupiter.version>
        <hamcrest.version>2.2</hamcrest.version>
        <mockito-core.version>5.12.0</mockito-core.version>
        <mockito-junit-jupiter.version>5.12.0</mockito-junit-jupiter.version>
        <junit-pioneer.version>2.2.0</junit-pioneer.version>
        <junit-platform.version>1.10.2</junit-platform.version>

        <!-- project and java version settings -->
        <java.source.version>21</java.source.version>
        <java.target.version>21</java.target.version>
        <java.release.version>21</java.release.version>
        <project.build.sourceEncoding>UTF-8</project.build.sourceEncoding>
        <project.reporting.outputEncoding>UTF-8</project.reporting.outputEncoding>

        <!-- plugin versions -->
        <maven.dependency.plugin.version>3.6.1</maven.dependency.plugin.version>
        <maven.compiler.plugin.version>3.13.0</maven.compiler.plugin.version>
        <maven.jar.plugin.version>3.4.1</maven.jar.plugin.version>
        <maven.install.plugin.version>3.1.1</maven.install.plugin.version>
        <maven.enforcer.plugin.version>3.4.1</maven.enforcer.plugin.version>
        <maven.exec.plugin.version>3.2.0</maven.exec.plugin.version>
        <maven.license.plugin.version>2.4.0</maven.license.plugin.version>

        <maven.javadoc.plugin.version>3.6.3</maven.javadoc.plugin.version>
        <maven.surefire.plugin.version>3.2.5</maven.surefire.plugin.version>
        <maven.failsafe.plugin.version>3.2.5</maven.failsafe.plugin.version>
        <maven.jacoco.plugin.version>0.8.12</maven.jacoco.plugin.version>

        <!-- following properties filled at build time by jacoco -->
        <surefireArgLine/>
        <failsafeArgLine/>

        <!-- license properties -->
        <license.licensename>apache_v2</license.licensename>

        <!-- sonarcloud properties -->
        <sonar.organization>axual</sonar.organization>
        <sonar.host.url>https://sonarcloud.io</sonar.host.url>

        <!-- Sonar for JACOCO-->
        <sonar.java.coveragePlugin>jacoco</sonar.java.coveragePlugin>
        <sonar.dynamicAnalysis>reuseReports</sonar.dynamicAnalysis>
        <sonar.jacoco.xmlReportPaths>ksml/target/site/jacoco/jacoco.xml
        </sonar.jacoco.xmlReportPaths>
    </properties>

    <dependencyManagement>
        <dependencies>
            <!-- project dependencies -->
            <dependency>
                <groupId>io.axual.ksml</groupId>
                <artifactId>ksml-data</artifactId>
                <version>${project.version}</version>
            </dependency>
            <dependency>
                <groupId>io.axual.ksml</groupId>
                <artifactId>ksml-data-avro</artifactId>
                <version>${project.version}</version>
            </dependency>
            <dependency>
                <groupId>io.axual.ksml</groupId>
                <artifactId>ksml-data-csv</artifactId>
                <version>${project.version}</version>
            </dependency>
            <dependency>
                <groupId>io.axual.ksml</groupId>
                <artifactId>ksml-data-soap</artifactId>
                <version>${project.version}</version>
            </dependency>
            <dependency>
                <groupId>io.axual.ksml</groupId>
                <artifactId>ksml-data-xml</artifactId>
                <version>${project.version}</version>
            </dependency>
            <dependency>
                <groupId>io.axual.ksml</groupId>
                <artifactId>ksml</artifactId>
                <version>${project.version}</version>
            </dependency>
            <dependency>
                <groupId>io.axual.ksml</groupId>
                <artifactId>ksml-query</artifactId>
                <version>${project.version}</version>
            </dependency>
            <dependency>
                <groupId>io.axual.ksml</groupId>
                <artifactId>ksml-kafka-clients</artifactId>
                <version>${project.version}</version>
            </dependency>
            <dependency>
                <groupId>io.axual.ksml</groupId>
                <artifactId>ksml-runner</artifactId>
                <version>${project.version}</version>
            </dependency>

            <dependency>
                <groupId>org.graalvm.polyglot</groupId>
                <artifactId>polyglot</artifactId>
                <version>${graalvm.version}</version>
            </dependency>
            <dependency>
                <groupId>org.graalvm.python</groupId>
                <artifactId>python-language</artifactId>
                <version>${graalvm.version}</version>
            </dependency>
            <dependency>
                <groupId>org.graalvm.python</groupId>
                <artifactId>python-resources</artifactId>
                <version>${graalvm.version}</version>
            </dependency>
            <dependency>
                <groupId>org.graalvm.truffle</groupId>
                <artifactId>truffle-runtime</artifactId>
                <version>${graalvm.version}</version>
            </dependency>
            <dependency>
                <groupId>org.graalvm.truffle</groupId>
                <artifactId>truffle-api</artifactId>
                <version>${graalvm.version}</version>
            </dependency>
            <dependency>
                <groupId>org.apache.commons</groupId>
                <artifactId>commons-text</artifactId>
                <version>${apache.commons.text.version}</version>
            </dependency>
            <dependency>
                <groupId>org.apache.commons</groupId>
                <artifactId>commons-compress</artifactId>
                <version>${apache.commons.compress.version}</version>
            </dependency>
            <dependency>
                <groupId>org.apache.avro</groupId>
                <artifactId>avro</artifactId>
                <version>${apache.avro.version}</version>
            </dependency>
            <dependency>
                <groupId>org.apache.kafka</groupId>
                <artifactId>kafka-clients</artifactId>
                <version>${apache.kafka.version}</version>
            </dependency>
            <dependency>
                <groupId>org.apache.kafka</groupId>
                <artifactId>kafka-streams</artifactId>
                <version>${apache.kafka.version}</version>
            </dependency>

            <dependency>
                <groupId>io.confluent</groupId>
                <artifactId>kafka-avro-serializer</artifactId>
                <version>${confluent.version}</version>
            </dependency>

            <dependency>
                <groupId>com.fasterxml.jackson.dataformat</groupId>
                <artifactId>jackson-annotations</artifactId>
                <version>${jackson.version}</version>
            </dependency>
            <dependency>
                <groupId>com.fasterxml.jackson.dataformat</groupId>
                <artifactId>jackson-dataformat-csv</artifactId>
                <version>${jackson.version}</version>
            </dependency>
            <dependency>
                <groupId>com.fasterxml.jackson.dataformat</groupId>
                <artifactId>jackson-dataformat-xml</artifactId>
                <version>${jackson.version}</version>
            </dependency>
            <dependency>
                <groupId>com.fasterxml.jackson.dataformat</groupId>
                <artifactId>jackson-dataformat-yaml</artifactId>
                <version>${jackson.version}</version>
            </dependency>
            <dependency>
                <groupId>com.fasterxml.jackson.jakarta.rs</groupId>
                <artifactId>jackson-jakarta-rs-json-provider</artifactId>
                <version>${jackson.version}</version>
            </dependency>
            <dependency>
                <groupId>jakarta.xml.soap</groupId>
                <artifactId>jakarta.xml.soap-api</artifactId>
                <version>${jakarta.soap.version}</version>
            </dependency>
            <dependency>
                <groupId>com.sun.xml.messaging.saaj</groupId>
                <artifactId>saaj-impl</artifactId>
                <version>${saaj.version}</version>
            </dependency>
            <dependency>
                <groupId>org.glassfish.jersey.containers</groupId>
                <artifactId>jersey-container-grizzly2-servlet</artifactId>
                <version>${jersey.version}</version>
            </dependency>
            <dependency>
                <groupId>org.glassfish.jersey.core</groupId>
                <artifactId>jersey-common</artifactId>
                <version>${jersey.version}</version>
            </dependency>
            <dependency>
                <groupId>org.glassfish.jersey.core</groupId>
                <artifactId>jersey-client</artifactId>
                <version>${jersey.version}</version>
            </dependency>
            <dependency>
                <groupId>org.glassfish.jersey.inject</groupId>
                <artifactId>jersey-hk2</artifactId>
                <version>${jersey.version}</version>
            </dependency>
            <dependency>
                <groupId>org.glassfish.jersey.media</groupId>
                <artifactId>jersey-media-json-jackson</artifactId>
                <version>${jersey.version}</version>
            </dependency>

            <dependency>
                <groupId>org.slf4j</groupId>
                <artifactId>slf4j-api</artifactId>
                <version>${slf4j.version}</version>
            </dependency>
            <dependency>
                <groupId>org.slf4j</groupId>
                <artifactId>slf4j-simple</artifactId>
                <version>${slf4j.version}</version>
                <scope>test</scope>
            </dependency>
            <dependency>
                <groupId>org.projectlombok</groupId>
                <artifactId>lombok</artifactId>
                <version>${lombok.version}</version>
                <scope>provided</scope>
            </dependency>
            <dependency>
                <groupId>ch.qos.logback</groupId>
                <artifactId>logback-classic</artifactId>
                <version>${logback.version}</version>
            </dependency>
            <dependency>
                <groupId>net.logstash.logback</groupId>
                <artifactId>logstash-logback-encoder</artifactId>
                <version>${logstash-logback-encoder.version}</version>
            </dependency>
            <dependency>
                <groupId>org.codehaus.janino</groupId>
                <artifactId>janino</artifactId>
                <version>${janino.version}</version>
            </dependency>
            <dependency>
                <groupId>com.google.guava</groupId>
                <artifactId>guava</artifactId>
                <version>${guava.version}</version>
            </dependency>

            <dependency>
                <groupId>org.junit.jupiter</groupId>
                <artifactId>junit-jupiter-api</artifactId>
                <version>${jupiter.version}</version>
                <scope>test</scope>
            </dependency>
            <dependency>
                <groupId>org.junit.jupiter</groupId>
                <artifactId>junit-jupiter-engine</artifactId>
                <version>${jupiter.version}</version>
                <scope>test</scope>
            </dependency>
            <dependency>
                <groupId>org.junit.jupiter</groupId>
                <artifactId>junit-jupiter-params</artifactId>
                <version>${jupiter.version}</version>
                <scope>test</scope>
            </dependency>
            <dependency>
                <groupId>org.junit-pioneer</groupId>
                <artifactId>junit-pioneer</artifactId>
                <version>${junit-pioneer.version}</version>
                <scope>test</scope>
            </dependency>
            <dependency>
                <groupId>org.junit.platform</groupId>
                <artifactId>junit-platform-commons</artifactId>
                <version>${junit-platform.version}</version>
                <scope>test</scope>
            </dependency>

            <dependency>
                <groupId>org.mockito</groupId>
                <artifactId>mockito-core</artifactId>
                <version>${mockito-core.version}</version>
                <scope>test</scope>
            </dependency>
            <dependency>
                <groupId>org.mockito</groupId>
                <artifactId>mockito-junit-jupiter</artifactId>
                <version>${mockito-junit-jupiter.version}</version>
                <scope>test</scope>
            </dependency>

            <dependency>
                <groupId>org.hamcrest</groupId>
                <artifactId>hamcrest-library</artifactId>
                <version>${hamcrest.version}</version>
                <scope>test</scope>
            </dependency>

            <dependency>
                <groupId>org.apache.kafka</groupId>
                <artifactId>kafka-streams-test-utils</artifactId>
                <version>${apache.kafka.version}</version>
                <scope>test</scope>
            </dependency>
        </dependencies>
    </dependencyManagement>

    <build>
        <pluginManagement>
            <plugins>
                <plugin>
                    <groupId>org.apache.maven.plugins</groupId>
                    <artifactId>maven-compiler-plugin</artifactId>
                    <version>${maven.compiler.plugin.version}</version>
                    <configuration>
                        <source>${java.source.version}</source>
                        <target>${java.target.version}</target>
                        <compilerArgs>
                            <arg>-Xlint:none</arg>
                        </compilerArgs>
                    </configuration>
                </plugin>

                <plugin>
                    <groupId>org.apache.maven.plugins</groupId>
                    <artifactId>maven-dependency-plugin</artifactId>
                    <version>${maven.dependency.plugin.version}</version>
                    <executions>
                        <execution>
                            <goals>
                                <goal>go-offline</goal>
                            </goals>
                        </execution>
                    </executions>
                </plugin>

                <plugin>
                    <groupId>org.apache.maven.plugins</groupId>
                    <artifactId>maven-surefire-plugin</artifactId>
                    <version>${maven.surefire.plugin.version}</version>
                    <configuration>
                        <argLine>${surefireArgLine}</argLine>
                    </configuration>
                </plugin>

                <plugin>
                    <groupId>org.apache.maven.plugins</groupId>
                    <artifactId>maven-failsafe-plugin</artifactId>
                    <version>${maven.failsafe.plugin.version}</version>
                    <configuration>
                        <argLine>${failsafeArgLine}</argLine>
                    </configuration>
                </plugin>

                <plugin>
                    <groupId>org.apache.maven.plugins</groupId>
                    <artifactId>maven-install-plugin</artifactId>
                    <version>${maven.install.plugin.version}</version>
                </plugin>

                <plugin>
                    <groupId>org.apache.avro</groupId>
                    <artifactId>avro-maven-plugin</artifactId>
                    <version>${apache.avro.version}</version>
                    <executions>
                        <execution>
                            <phase>generate-sources</phase>
                            <goals>
                                <goal>schema</goal>
                            </goals>
                            <configuration>
                                <sourceDirectory>${project.basedir}/src/main/schemas
                                </sourceDirectory>
                                <outputDirectory>${project.build.directory}/generated-sources/avro
                                </outputDirectory>
                                <stringType>charsequence</stringType>
                            </configuration>
                        </execution>
                    </executions>
                </plugin>

                <plugin>
                    <groupId>org.apache.maven.plugins</groupId>
                    <artifactId>maven-jar-plugin</artifactId>
                    <version>${maven.jar.plugin.version}</version>
                </plugin>

                <plugin>
                    <groupId>org.codehaus.mojo</groupId>
                    <artifactId>exec-maven-plugin</artifactId>
                    <version>${maven.exec.plugin.version}</version>
                    <executions>
                        <execution>
                            <goals>
                                <goal>java</goal>
                            </goals>
                        </execution>
                    </executions>
                </plugin>
                <!-- license plugin -->
                <plugin>
                    <groupId>org.codehaus.mojo</groupId>
                    <artifactId>license-maven-plugin</artifactId>
                    <version>${maven.license.plugin.version}</version>
                    <configuration>
                        <licenseName>${license.licensename}</licenseName>
                        <outputDirectory>${project.basedir}</outputDirectory>
                        <thirdPartyFilename>NOTICE.txt</thirdPartyFilename>
                        <verbose>false</verbose>
                        <processStartTag>
                            ========================LICENSE_START=================================
                        </processStartTag>
                        <processEndTag>
                            =========================LICENSE_END==================================
                        </processEndTag>
                        <includes>
                            <includes>**/*.java</includes>
                        </includes>
                        <skipUpdateLicense>false</skipUpdateLicense>
                        <trimHeaderLine>true</trimHeaderLine>
                    </configuration>
                    <executions>
                        <execution>
                            <id>add-third-party-license</id>
                            <goals>
                                <goal>add-third-party</goal>
                            </goals>
                            <phase>generate-resources</phase>
                            <configuration>
                                <excludedScopes>system,test</excludedScopes>
                            </configuration>
                        </execution>
                        <execution>
                            <id>verify-license-headers</id>
                            <goals>
                                <goal>check-file-header</goal>
                            </goals>
                            <phase>process-sources</phase>
                        </execution>
                        <execution>
                            <id>generate-license-headers</id>
                            <goals>
                                <goal>update-file-header</goal>
                            </goals>
                            <phase>process-sources</phase>
                        </execution>
                    </executions>
                </plugin>

                <plugin>
                    <groupId>org.jacoco</groupId>
                    <artifactId>jacoco-maven-plugin</artifactId>
                    <version>${maven.jacoco.plugin.version}</version>
                    <executions>
                        <execution>
                            <id>prepare-agent</id>
                            <goals>
                                <goal>prepare-agent</goal>
                            </goals>
                        </execution>
                        <execution>
                            <id>report</id>
                            <phase>test</phase>
                            <goals>
                                <goal>report</goal>
                            </goals>
                        </execution>
                    </executions>
                </plugin>
                <plugin>
                    <groupId>org.apache.maven.plugins</groupId>
                    <artifactId>maven-enforcer-plugin</artifactId>
                    <version>${maven.enforcer.plugin.version}</version>
                    <executions>
                        <execution>
                            <id>enforce</id>
                            <configuration>
                                <skip>true</skip>
                                <rules>
                                    <dependencyConvergence/>
                                </rules>
                            </configuration>
                            <goals>
                                <goal>enforce</goal>
                            </goals>
                        </execution>
                    </executions>
                </plugin>
            </plugins>
        </pluginManagement>

        <plugins>
            <plugin>
                <groupId>org.apache.maven.plugins</groupId>
                <artifactId>maven-compiler-plugin</artifactId>
                <version>${maven.compiler.plugin.version}</version>
                <configuration>
                    <source>${java.source.version}</source>
                    <target>${java.target.version}</target>
                    <release>${java.release.version}</release>
                    <annotationProcessorPaths>
                        <path>
                            <groupId>org.projectlombok</groupId>
                            <artifactId>lombok</artifactId>
                            <version>${lombok.version}</version>
                        </path>
                    </annotationProcessorPaths>
                </configuration>
            </plugin>

            <plugin>
                <groupId>org.apache.maven.plugins</groupId>
                <artifactId>maven-javadoc-plugin</artifactId>
                <version>${maven.javadoc.plugin.version}</version>
            </plugin>

            <plugin>
                <groupId>org.codehaus.mojo</groupId>
                <artifactId>license-maven-plugin</artifactId>
            </plugin>
        </plugins>

        <resources>
            <resource>
                <directory>src/main/resources</directory>
                <filtering>true</filtering>
            </resource>
        </resources>

        <testResources>
            <testResource>
                <directory>src/test/resources</directory>
                <filtering>true</filtering>
            </testResource>
        </testResources>
    </build>

    <distributionManagement>
        <snapshotRepository>
            <id>snapshots</id>
            <!--suppress UnresolvedMavenProperty -->
            <url>${axual.maven.repository.url.snapshots}</url>
        </snapshotRepository>
        <repository>
            <id>releases</id>
            <!--suppress UnresolvedMavenProperty -->
            <url>${axual.maven.repository.url.releases}</url>
        </repository>
    </distributionManagement>
</project><|MERGE_RESOLUTION|>--- conflicted
+++ resolved
@@ -6,11 +6,7 @@
 
     <groupId>io.axual.ksml</groupId>
     <artifactId>ksml-parent</artifactId>
-<<<<<<< HEAD
-    <version>0.9.1-SNAPSHOT</version>
-=======
     <version>0.9.2-SNAPSHOT</version>
->>>>>>> 9608510e
     <packaging>pom</packaging>
 
     <licenses>
