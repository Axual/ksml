--- conflicted
+++ resolved
@@ -88,10 +88,6 @@
         <mockito-junit-jupiter.version>2.23.0</mockito-junit-jupiter.version>
         <junit-platform-runner.version>1.2.0</junit-platform-runner.version>
         <junit-vintage-engine.version>5.2.0</junit-vintage-engine.version>
-<<<<<<< HEAD
-=======
-        <jaxb.version>3.0.2</jaxb.version>
->>>>>>> b66a07f8
         <jersey.version>3.1.0</jersey.version>
         <!-- following properties filled at build time by jacoco -->
         <surefireArgLine/>
@@ -443,11 +439,7 @@
                         <execution>
                             <id>enforce</id>
                             <configuration>
-<<<<<<< HEAD
                                 <skip>true</skip>
-=======
-                                <skip>false</skip>
->>>>>>> b66a07f8
                                 <rules>
                                     <dependencyConvergence/>
                                 </rules>
@@ -458,7 +450,6 @@
                         </execution>
                     </executions>
                 </plugin>
-
             </plugins>
         </pluginManagement>
 
