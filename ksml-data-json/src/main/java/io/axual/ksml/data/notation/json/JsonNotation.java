--- conflicted
+++ resolved
@@ -45,11 +45,7 @@
     public Serde<Object> serde(DataType type, boolean isKey) {
         // JSON types can either be Map (or Struct), or List, or the union type of both Struct and List
         if (type instanceof MapType || type instanceof ListType || JsonNotation.DEFAULT_TYPE.isAssignableFrom(type))
-<<<<<<< HEAD
-            return new JsonSerde(nativeMapper, type);
-=======
             return new JsonSerde(context().nativeDataObjectMapper(), type);
->>>>>>> 12fba500
         // Other types cannot be serialized as JSON
         throw new DataException("JSON serde not found for data type: " + type);
     }
