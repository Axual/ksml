--- conflicted
+++ resolved
@@ -41,10 +41,7 @@
 
 @Slf4j
 public class TopologyGenerator {
-<<<<<<< HEAD
-=======
     private static final String UNDEFINED = "undefined";
->>>>>>> 12fba500
     private final String applicationId;
     private final Properties optimization;
     private final PythonContextConfig pythonContextConfig;
@@ -72,21 +69,13 @@
 
         definitions.forEach((name, definition) -> {
             // Log the start of the producer
-<<<<<<< HEAD
-            log.info("Creating topology: name={}, version={}, namespace={}", definition.name(), definition.version(), definition.namespace());
-
-            // Create the build context and generate the topology
-=======
             log.info("Starting processor definition: name={}, version={}, namespace={}",
                     definition.name() != null ? definition.name() : UNDEFINED,
                     definition.version() != null ? definition.version() : UNDEFINED,
                     definition.namespace() != null ? definition.namespace() : UNDEFINED);
 
->>>>>>> 12fba500
             final var context = new TopologyBuildContext(streamsBuilder, definition, pythonContextConfig);
             generate(definition, context);
-
-            // Remember all state stores
             stores.putAll(definition.stateStores());
         });
 
