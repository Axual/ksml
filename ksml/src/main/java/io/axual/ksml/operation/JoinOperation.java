--- conflicted
+++ resolved
@@ -100,7 +100,6 @@
         final var k = input.keyType();
         final var v = input.valueType();
 
-<<<<<<< HEAD
         if (joinTopic instanceof StreamDefinition joinStream) {
             /*    Kafka Streams method signature:
              *    <VO, VR> KStream<K, VR> join(
@@ -111,9 +110,10 @@
              */
 
             final var otherStream = context.getStreamWrapper(joinStream);
+            final var ko = otherStream.keyType();
             final var vo = otherStream.valueType();
             final var vr = streamDataTypeOf(firstSpecificType(valueJoiner, vo, v), false);
-            checkType("Join stream keyType", vo, equalTo(k));
+            checkType("Join stream keyType", ko, equalTo(k));
             final var joiner = userFunctionOf(context, VALUEJOINER_NAME, valueJoiner, vr, superOf(k), superOf(v), superOf(vo));
             final var windowedK = windowedTypeOf(k);
             final var windowStore = validateWindowStore(store(), k, vr);
@@ -123,29 +123,6 @@
                     ? input.stream.join(otherStream.stream, userJoiner, joinWindows, streamJoined)
                     : input.stream.join(otherStream.stream, userJoiner, joinWindows);
             return new KStreamWrapper(output, windowedK, vr);
-=======
-        if (joinStream instanceof KStreamWrapper otherStream) {
-            /*    Kafka Streams method signature:
-                <VO, VR> KStream<K, VR> join(final KStream<K, VO> otherStream,
-                                 final ValueJoiner<? super V, ? super VO, ? extends VR> joiner,
-                                 final JoinWindows windows,
-                                 final StreamJoined<K, V, VO> streamJoined);
-             */
-            final var ko = otherStream.keyType();
-            final var vo = otherStream.valueType();
-            final var vr = streamDataTypeOf(firstSpecificType(valueJoiner, vo, v), false);
-            checkType("Join stream keyType", ko, equalTo(k));
-            checkFunction(VALUEJOINER_NAME, valueJoiner, vr, superOf(v), superOf(vo));
-            var joined = StreamJoined.with(k.getSerde(), v.getSerde(), vo.getSerde());
-            if (name != null) joined = joined.withName(name);
-            if (store != null) {
-                if (store.name() != null) joined = joined.withStoreName(store.name());
-                joined = store.logging() ? joined.withLoggingEnabled(new HashMap<>()) : joined.withLoggingDisabled();
-            }
-            final var joiner = new UserValueJoiner(valueJoiner);
-            final var output = (KStream) input.stream.join(otherStream.stream, joiner, joinWindows, joined);
-            return new KStreamWrapper(output, k, vr);
->>>>>>> 423c075e
         }
 
         if (joinTopic instanceof TableDefinition joinTable) {
@@ -156,27 +133,17 @@
              *          final Joined<K, V, VT> joined)
              */
 
-<<<<<<< HEAD
             final var otherTable = context.getStreamWrapper(joinTable);
+            final var kt = otherTable.keyType();
             final var vt = otherTable.valueType();
             final var vr = streamDataTypeOf(firstSpecificType(valueJoiner, vt, v), false);
-            checkType("Join table keyType", otherTable.keyType(), equalTo(k));
+            checkType("Join table keyType", kt, equalTo(k));
             final var joiner = userFunctionOf(context, VALUEJOINER_NAME, valueJoiner, vr, superOf(k), superOf(v), superOf(vt));
             final var joined = joinedOf(name, k, v, vt, gracePeriod);
             final var userJoiner = new UserValueJoinerWithKey(joiner);
             final KStream<Object, Object> output = joined != null
                     ? input.stream.join(otherTable.table, userJoiner, joined)
                     : input.stream.join(otherTable.table, userJoiner);
-=======
-            final var kt = otherTable.keyType();
-            final var vt = otherTable.valueType();
-            final var vr = streamDataTypeOf(firstSpecificType(valueJoiner, vt, v), false);
-            checkType("Join table keyType", kt, equalTo(k));
-            checkFunction(VALUEJOINER_NAME, valueJoiner, vr, superOf(v), superOf(vt));
-            var joined = Joined.with(k.getSerde(), v.getSerde(), vt.getSerde());
-            if (name != null) joined = joined.withName(name);
-            final var output = (KStream) input.stream.join(otherTable.table, new UserValueJoiner(valueJoiner), joined);
->>>>>>> 423c075e
             return new KStreamWrapper(output, k, vr);
         }
 
@@ -194,8 +161,7 @@
             final var gk = otherGlobalKTable.keyType();
             final var gv = otherGlobalKTable.valueType();
             final var rv = streamDataTypeOf(firstSpecificType(valueJoiner, gv, v), false);
-<<<<<<< HEAD
-            checkType("Join globalKTable keyType", otherGlobalKTable.keyType(), equalTo(k));
+            checkType("Join globalKTable keyType", gk, equalTo(k));
             final var sel = userFunctionOf(context, KEYSELECTOR_NAME, keySelector, subOf(gk), superOf(k), superOf(v));
             final var joiner = userFunctionOf(context, VALUEJOINER_NAME, valueJoiner, subOf(rv), superOf(k), superOf(v), superOf(gv));
             final var userSel = new UserKeyTransformer(sel);
@@ -204,21 +170,6 @@
             final KStream<Object, Object> output = named != null
                     ? input.stream.join(otherGlobalKTable.globalTable, userSel, userJoiner, named)
                     : input.stream.join(otherGlobalKTable.globalTable, userSel, userJoiner);
-=======
-            checkType("Join globalKTable keyType", gk, equalTo(k));
-            checkFunction(KEYSELECTOR_NAME, keyValueMapper, subOf(gk), gk, superOf(k), superOf(v));
-            checkFunction(VALUEJOINER_NAME, valueJoiner, rv, superOf(v), superOf(gv));
-            final var output = name != null
-                    ? (KStream) input.stream.join(
-                    otherGlobalKTable.globalTable,
-                    new UserKeyTransformer(keyValueMapper),
-                    new UserValueJoiner(valueJoiner),
-                    Named.as(name))
-                    : (KStream) input.stream.join(
-                    otherGlobalKTable.globalTable,
-                    new UserKeyTransformer(keyValueMapper),
-                    new UserValueJoiner(valueJoiner));
->>>>>>> 423c075e
             return new KStreamWrapper(output, k, rv);
         }
 
@@ -231,13 +182,12 @@
         final var k = input.keyType();
         final var v = input.valueType();
 
-<<<<<<< HEAD
         if (joinTopic instanceof TableDefinition joinTable) {
             final var otherTable = context.getStreamWrapper(joinTable);
             final var ko = otherTable.keyType();
             final var vo = otherTable.valueType();
             final var vr = streamDataTypeOf(firstSpecificType(valueJoiner, vo, v), false);
-            checkType("Join table keyType", otherTable.keyType(), equalTo(k));
+            checkType("Join table keyType", ko, equalTo(k));
             final var fkExtract = userFunctionOf(context, FOREIGN_KEY_EXTRACTOR_NAME, foreignKeyExtractor, equalTo(v), equalTo(ko));
             if (fkExtract != null) {
                 /*    Kafka Streams method signature:
@@ -288,28 +238,6 @@
                         : mat != null
                         ? input.table.join(otherTable.table, userJoiner, mat)
                         : input.table.join(otherTable.table, userJoiner);
-=======
-        if (joinStream instanceof KTableWrapper otherTable) {
-            /*    Kafka Streams method signature:
-             *    <VO, VR> KTable<K, VR> join(
-             *          final KTable<K, VO> other,
-             *          final ValueJoiner<? super V, ? super VO, ? extends VR> joiner,
-             *          final Named named,
-             *          final Materialized<K, VR, KeyValueStore<Bytes, byte[]>> materialized)
-             */
-
-            final var ko = otherTable.keyType();
-            final var vo = otherTable.valueType();
-            final var vr = streamDataTypeOf(firstSpecificType(valueJoiner, vo, v), false);
-            checkType("Join table keyType", ko, equalTo(k));
-            checkFunction(VALUEJOINER_NAME, valueJoiner, subOf(vr), vr, superOf(v), superOf(vo));
-            final var kvStore = validateKeyValueStore(store, k, vr);
-            if (kvStore != null) {
-                final var mat = materialize(kvStore);
-                final var output = name != null
-                        ? input.table.join(otherTable.table, new UserValueJoiner(valueJoiner), Named.as(name), mat)
-                        : input.table.join(otherTable.table, new UserValueJoiner(valueJoiner), mat);
->>>>>>> 423c075e
                 return new KTableWrapper(output, k, vr);
             }
         }
