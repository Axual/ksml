package io.axual.ksml.data.notation.avro;

/*-
 * ========================LICENSE_START=================================
 * KSML
 * %%
 * Copyright (C) 2021 - 2023 Axual B.V.
 * %%
 * Licensed under the Apache License, Version 2.0 (the "License");
 * you may not use this file except in compliance with the License.
 * You may obtain a copy of the License at
 *
 *      http://www.apache.org/licenses/LICENSE-2.0
 *
 * Unless required by applicable law or agreed to in writing, software
 * distributed under the License is distributed on an "AS IS" BASIS,
 * WITHOUT WARRANTIES OR CONDITIONS OF ANY KIND, either express or implied.
 * See the License for the specific language governing permissions and
 * limitations under the License.
 * =========================LICENSE_END==================================
 */

import io.axual.ksml.data.notation.vendor.VendorNotation;
import io.axual.ksml.data.notation.vendor.VendorNotationContext;
import io.axual.ksml.data.type.DataType;
import io.axual.ksml.data.type.StructType;

public class AvroNotation extends VendorNotation {
    public static final String NOTATION_NAME = "avro";
    public static final DataType DEFAULT_TYPE = new StructType();
    private static final AvroSchemaParser AVRO_SCHEMA_PARSER = new AvroSchemaParser();

<<<<<<< HEAD
    public enum SerdeType {
        APICURIO,
        CONFLUENT
    }

    private static final AvroDataObjectMapper AVRO_MAPPER = new AvroDataObjectMapper();
    private static final String DESERIALIZATION_ERROR_MSG = " message could not be deserialized from topic ";
    private static final String SERIALIZATION_ERROR_MSG = " message could not be serialized to topic ";
    private final SerdeType serdeType;
    private final NativeDataObjectMapper nativeMapper;
    private final Map<String, ?> serdeConfigs;
    private final RegistryClient client;

    public AvroNotation(String name, SerdeType type, NativeDataObjectMapper nativeMapper, Map<String, ?> configs) {
        this(name, type, nativeMapper, configs, null);
    }

    public AvroNotation(String name, SerdeType type, NativeDataObjectMapper nativeMapper, Map<String, ?> configs, RegistryClient client) {
        super(name, ".avsc", DEFAULT_TYPE, null, new AvroSchemaParser());
        this.serdeType = type;
        this.nativeMapper = nativeMapper;
        this.serdeConfigs = ImmutableMap.copyOf(configs);
        this.client = client;
    }

    @Override
    public Serde<Object> serde(DataType type, boolean isKey) {
        if (!(type instanceof MapType)) throw noSerdeFor(type);

        // Create the serdes only upon request to prevent error messages on missing SR url configs if AVRO is not used
        final var serde = new AvroSerde(serdeType, client);
        serde.configure(serdeConfigs, isKey);
        return serde;
    }

    private class AvroSerde implements Serde<Object> {
        private final Serializer<Object> backingSerializer;
        private final Deserializer<Object> backingDeserializer;
        @Getter
        private final Serializer<Object> serializer;
        @Getter
        private final Deserializer<Object> deserializer;

        public AvroSerde(SerdeType type, RegistryClient client) {
            backingSerializer = switch (type) {
                case APICURIO -> client != null ? new AvroKafkaSerializer<>(client) : new AvroKafkaSerializer<>();
                case CONFLUENT -> new KafkaAvroSerializer();
            };
            backingDeserializer = switch (type) {
                case APICURIO -> client != null ? new AvroKafkaDeserializer<>(client) : new AvroKafkaDeserializer<>();
                case CONFLUENT -> new KafkaAvroDeserializer();
            };

            final var wrappedSerde = new WrappedSerde(name(), backingSerializer, backingDeserializer, nativeMapper);
            serializer = wrappedSerde;
            deserializer = wrappedSerde;
        }

        @Override
        public void configure(Map<String, ?> configs, boolean isKey) {
            backingSerializer.configure(configs, isKey);
            backingDeserializer.configure(configs, isKey);
        }
    }

    private record WrappedSerde(String name, Serializer<Object> serializer, Deserializer<Object> deserializer,
                                NativeDataObjectMapper nativeMapper) implements Serializer<Object>, Deserializer<Object> {
        @Override
        public void configure(final Map<String, ?> configs, final boolean isKey) {
            serializer.configure(configs, isKey);
            deserializer.configure(configs, isKey);
        }

        @Override
        public Object deserialize(final String topic, final byte[] data) {
            try {
                return AVRO_MAPPER.toDataObject(deserializer.deserialize(topic, data));
            } catch (Exception e) {
                throw new DataException(name.toUpperCase() + DESERIALIZATION_ERROR_MSG + topic, e);
            }
        }

        @Override
        public Object deserialize(final String topic, final Headers headers, final byte[] data) {
            try {
                return AVRO_MAPPER.toDataObject(deserializer.deserialize(topic, headers, data));
            } catch (Exception e) {
                throw new DataException(name.toUpperCase() + DESERIALIZATION_ERROR_MSG + topic, e);
            }
        }

        @Override
        public Object deserialize(final String topic, final Headers headers, final ByteBuffer data) {
            try {
                return AVRO_MAPPER.toDataObject(deserializer.deserialize(topic, headers, data));
            } catch (Exception e) {
                throw new DataException(name.toUpperCase() + DESERIALIZATION_ERROR_MSG + topic, e);
            }
        }

        @Override
        public byte[] serialize(final String topic, final Object data) {
            try {
                return serializer.serialize(topic, AVRO_MAPPER.fromDataObject(nativeMapper.toDataObject(data)));
            } catch (Exception e) {
                throw new DataException(name + SERIALIZATION_ERROR_MSG + topic, e);
            }
        }

        @Override
        public byte[] serialize(final String topic, final Headers headers, final Object data) {
            try {
                return serializer.serialize(topic, headers, AVRO_MAPPER.fromDataObject(nativeMapper.toDataObject(data)));
            } catch (Exception e) {
                throw new DataException(name + SERIALIZATION_ERROR_MSG + topic, e);
            }
        }

        @Override
        public void close() {
            serializer.close();
            deserializer.close();
        }
=======
    public AvroNotation(VendorNotationContext context) {
        super(context, ".avsc", DEFAULT_TYPE, null, AVRO_SCHEMA_PARSER);
>>>>>>> 12fba500
    }
}<|MERGE_RESOLUTION|>--- conflicted
+++ resolved
@@ -30,133 +30,7 @@
     public static final DataType DEFAULT_TYPE = new StructType();
     private static final AvroSchemaParser AVRO_SCHEMA_PARSER = new AvroSchemaParser();
 
-<<<<<<< HEAD
-    public enum SerdeType {
-        APICURIO,
-        CONFLUENT
-    }
-
-    private static final AvroDataObjectMapper AVRO_MAPPER = new AvroDataObjectMapper();
-    private static final String DESERIALIZATION_ERROR_MSG = " message could not be deserialized from topic ";
-    private static final String SERIALIZATION_ERROR_MSG = " message could not be serialized to topic ";
-    private final SerdeType serdeType;
-    private final NativeDataObjectMapper nativeMapper;
-    private final Map<String, ?> serdeConfigs;
-    private final RegistryClient client;
-
-    public AvroNotation(String name, SerdeType type, NativeDataObjectMapper nativeMapper, Map<String, ?> configs) {
-        this(name, type, nativeMapper, configs, null);
-    }
-
-    public AvroNotation(String name, SerdeType type, NativeDataObjectMapper nativeMapper, Map<String, ?> configs, RegistryClient client) {
-        super(name, ".avsc", DEFAULT_TYPE, null, new AvroSchemaParser());
-        this.serdeType = type;
-        this.nativeMapper = nativeMapper;
-        this.serdeConfigs = ImmutableMap.copyOf(configs);
-        this.client = client;
-    }
-
-    @Override
-    public Serde<Object> serde(DataType type, boolean isKey) {
-        if (!(type instanceof MapType)) throw noSerdeFor(type);
-
-        // Create the serdes only upon request to prevent error messages on missing SR url configs if AVRO is not used
-        final var serde = new AvroSerde(serdeType, client);
-        serde.configure(serdeConfigs, isKey);
-        return serde;
-    }
-
-    private class AvroSerde implements Serde<Object> {
-        private final Serializer<Object> backingSerializer;
-        private final Deserializer<Object> backingDeserializer;
-        @Getter
-        private final Serializer<Object> serializer;
-        @Getter
-        private final Deserializer<Object> deserializer;
-
-        public AvroSerde(SerdeType type, RegistryClient client) {
-            backingSerializer = switch (type) {
-                case APICURIO -> client != null ? new AvroKafkaSerializer<>(client) : new AvroKafkaSerializer<>();
-                case CONFLUENT -> new KafkaAvroSerializer();
-            };
-            backingDeserializer = switch (type) {
-                case APICURIO -> client != null ? new AvroKafkaDeserializer<>(client) : new AvroKafkaDeserializer<>();
-                case CONFLUENT -> new KafkaAvroDeserializer();
-            };
-
-            final var wrappedSerde = new WrappedSerde(name(), backingSerializer, backingDeserializer, nativeMapper);
-            serializer = wrappedSerde;
-            deserializer = wrappedSerde;
-        }
-
-        @Override
-        public void configure(Map<String, ?> configs, boolean isKey) {
-            backingSerializer.configure(configs, isKey);
-            backingDeserializer.configure(configs, isKey);
-        }
-    }
-
-    private record WrappedSerde(String name, Serializer<Object> serializer, Deserializer<Object> deserializer,
-                                NativeDataObjectMapper nativeMapper) implements Serializer<Object>, Deserializer<Object> {
-        @Override
-        public void configure(final Map<String, ?> configs, final boolean isKey) {
-            serializer.configure(configs, isKey);
-            deserializer.configure(configs, isKey);
-        }
-
-        @Override
-        public Object deserialize(final String topic, final byte[] data) {
-            try {
-                return AVRO_MAPPER.toDataObject(deserializer.deserialize(topic, data));
-            } catch (Exception e) {
-                throw new DataException(name.toUpperCase() + DESERIALIZATION_ERROR_MSG + topic, e);
-            }
-        }
-
-        @Override
-        public Object deserialize(final String topic, final Headers headers, final byte[] data) {
-            try {
-                return AVRO_MAPPER.toDataObject(deserializer.deserialize(topic, headers, data));
-            } catch (Exception e) {
-                throw new DataException(name.toUpperCase() + DESERIALIZATION_ERROR_MSG + topic, e);
-            }
-        }
-
-        @Override
-        public Object deserialize(final String topic, final Headers headers, final ByteBuffer data) {
-            try {
-                return AVRO_MAPPER.toDataObject(deserializer.deserialize(topic, headers, data));
-            } catch (Exception e) {
-                throw new DataException(name.toUpperCase() + DESERIALIZATION_ERROR_MSG + topic, e);
-            }
-        }
-
-        @Override
-        public byte[] serialize(final String topic, final Object data) {
-            try {
-                return serializer.serialize(topic, AVRO_MAPPER.fromDataObject(nativeMapper.toDataObject(data)));
-            } catch (Exception e) {
-                throw new DataException(name + SERIALIZATION_ERROR_MSG + topic, e);
-            }
-        }
-
-        @Override
-        public byte[] serialize(final String topic, final Headers headers, final Object data) {
-            try {
-                return serializer.serialize(topic, headers, AVRO_MAPPER.fromDataObject(nativeMapper.toDataObject(data)));
-            } catch (Exception e) {
-                throw new DataException(name + SERIALIZATION_ERROR_MSG + topic, e);
-            }
-        }
-
-        @Override
-        public void close() {
-            serializer.close();
-            deserializer.close();
-        }
-=======
     public AvroNotation(VendorNotationContext context) {
         super(context, ".avsc", DEFAULT_TYPE, null, AVRO_SCHEMA_PARSER);
->>>>>>> 12fba500
     }
 }