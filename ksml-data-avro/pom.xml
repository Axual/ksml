<?xml version="1.0" encoding="UTF-8"?>
<project xmlns="http://maven.apache.org/POM/4.0.0"
         xmlns:xsi="http://www.w3.org/2001/XMLSchema-instance"
         xsi:schemaLocation="http://maven.apache.org/POM/4.0.0 http://maven.apache.org/xsd/maven-4.0.0.xsd">
    <parent>
        <groupId>io.axual.ksml</groupId>
        <artifactId>ksml-parent</artifactId>
        <version>1.1.0-SNAPSHOT</version>
    </parent>
    <modelVersion>4.0.0</modelVersion>

    <artifactId>ksml-data-avro</artifactId>
    <name>KSML Data Library - AVRO</name>
    <description>Implementation for AVRO message serialization/deserialization and schemas</description>

    <properties>
        <!-- Compress excluded from avro CVE-2024-25710 CVE-2024-26308  -->
        <sonar.coverage.jacoco.xmlReportPaths>../ksml-reporting/target/site/jacoco-aggregate/jacoco.xml</sonar.coverage.jacoco.xmlReportPaths>
    </properties>

    <dependencies>
        <!-- Base dependencies -->
        <dependency>
            <groupId>io.axual.ksml</groupId>
            <artifactId>ksml-data</artifactId>
        </dependency>
        <!-- Serialization formats -->
        <dependency>
            <groupId>org.apache.avro</groupId>
            <artifactId>avro</artifactId>
            <exclusions>
                <exclusion>
                    <groupId>org.apache.commons</groupId>
                    <artifactId>commons-compress</artifactId>
                </exclusion>
                <exclusion>
                    <groupId>com.fasterxml.jackson.core</groupId>
                    <artifactId>jackson-core</artifactId>
                </exclusion>
                <exclusion>
                    <groupId>com.fasterxml.jackson.core</groupId>
                    <artifactId>jackson-databind</artifactId>
                </exclusion>
            </exclusions>
        </dependency>
        <dependency>
            <groupId>io.apicurio</groupId>
<<<<<<< HEAD
            <artifactId>apicurio-registry-avro-serde-kafka</artifactId>
=======
            <artifactId>apicurio-registry-serdes-avro-serde</artifactId>
>>>>>>> 36a96cfc
        </dependency>
        <dependency>
            <groupId>io.confluent</groupId>
            <artifactId>kafka-avro-serializer</artifactId>
            <exclusions>
                <exclusion>
                    <groupId>com.fasterxml.jackson.core</groupId>
                    <artifactId>jackson-databind</artifactId>
                </exclusion>
                <exclusion>
                    <groupId>org.yaml</groupId>
                    <artifactId>snakeyaml</artifactId>
                </exclusion>
                <exclusion>
                    <groupId>org.apache.commons</groupId>
                    <artifactId>commons-compress</artifactId>
                </exclusion>
            </exclusions>
        </dependency>

        <!-- Other dependencies -->
        <dependency>
            <groupId>org.projectlombok</groupId>
            <artifactId>lombok</artifactId>
        </dependency>
        <!-- -->
        <dependency>
            <groupId>org.apache.commons</groupId>
            <artifactId>commons-compress</artifactId>
        </dependency>
    </dependencies>

    <build>
        <plugins>
            <plugin>
                <groupId>org.apache.maven.plugins</groupId>
                <artifactId>maven-surefire-plugin</artifactId>
            </plugin>
            <plugin>
                <groupId>org.apache.maven.plugins</groupId>
                <artifactId>maven-failsafe-plugin</artifactId>
            </plugin>
            <plugin>
                <groupId>org.jacoco</groupId>
                <artifactId>jacoco-maven-plugin</artifactId>
            </plugin>

            <plugin>
                <groupId>org.apache.maven.plugins</groupId>
                <artifactId>maven-dependency-plugin</artifactId>
                <executions>
                    <execution>
                        <id>copy-dependencies</id>
                        <phase>prepare-package</phase>
                        <goals>
                            <goal>copy-dependencies</goal>
                        </goals>
                        <configuration>
                            <outputDirectory>
                                ${project.build.directory}/libs
                            </outputDirectory>
                        </configuration>
                    </execution>
                </executions>
            </plugin>

            <plugin>
                <groupId>org.apache.maven.plugins</groupId>
                <artifactId>maven-enforcer-plugin</artifactId>
            </plugin>
        </plugins>
    </build>
</project><|MERGE_RESOLUTION|>--- conflicted
+++ resolved
@@ -45,11 +45,7 @@
         </dependency>
         <dependency>
             <groupId>io.apicurio</groupId>
-<<<<<<< HEAD
-            <artifactId>apicurio-registry-avro-serde-kafka</artifactId>
-=======
             <artifactId>apicurio-registry-serdes-avro-serde</artifactId>
->>>>>>> 36a96cfc
         </dependency>
         <dependency>
             <groupId>io.confluent</groupId>
