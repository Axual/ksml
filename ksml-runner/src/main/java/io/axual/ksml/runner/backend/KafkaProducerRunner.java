--- conflicted
+++ resolved
@@ -74,22 +74,6 @@
             hasFailed.set(true);
         }
 
-<<<<<<< HEAD
-            try (final Producer<byte[], byte[]> producer = new ResolvingProducer<>(getProducerConfigs())) {
-                while (!stopRunning.get()) {
-                    try {
-                        var generator = schedule.getScheduledItem();
-                        while (generator != null) {
-                            log.info("Calling " + generator.name());
-                            generator.produceMessage(producer);
-                            generator = schedule.getScheduledItem();
-                        }
-                        Utils.sleep(10);
-                    } catch (Exception e) {
-                        log.warn("Produce exception.", e);
-                        hasFailed.set(true);
-                        break;
-=======
         try (final Producer<byte[], byte[]> producer = createProducer(getProducerConfigs())) {
             log.info("starting Kafka producer(s)");
             while (!stopRunning.get() && !hasFailed.get()) {
@@ -99,7 +83,6 @@
                     generator.produceMessage(producer);
                     if (generator.shouldReschedule()) {
                         scheduler.schedule(generator, generator.interval());
->>>>>>> 3e4511a8
                     }
                 }
             }
