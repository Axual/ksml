--- conflicted
+++ resolved
@@ -98,16 +98,6 @@
     }
 
     public ApplicationServerConfig applicationServerConfig() {
-<<<<<<< HEAD
-        return applicationServer;
-    }
-
-    public KSMLErrorHandlingConfig errorHandlingConfig() {
-        if (errorHandling == null) return KSMLErrorHandlingConfig.builder().build();
-        return errorHandling;
-    }
-
-=======
         return applicationServerConfig;
     }
 
@@ -121,7 +111,6 @@
         return ImmutableMap.of();
     }
 
->>>>>>> dc72ef49
     public Map<String, JsonNode> definitions() {
         final var result = new HashMap<String, JsonNode>();
         if (definitions != null) {
