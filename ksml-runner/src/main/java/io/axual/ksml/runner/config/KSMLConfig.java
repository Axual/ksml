package io.axual.ksml.runner.config;

/*-
 * ========================LICENSE_START=================================
 * KSML Runner
 * %%
 * Copyright (C) 2021 - 2023 Axual B.V.
 * %%
 * Licensed under the Apache License, Version 2.0 (the "License");
 * you may not use this file except in compliance with the License.
 * You may obtain a copy of the License at
 *
 *      http://www.apache.org/licenses/LICENSE-2.0
 *
 * Unless required by applicable law or agreed to in writing, software
 * distributed under the License is distributed on an "AS IS" BASIS,
 * WITHOUT WARRANTIES OR CONDITIONS OF ANY KIND, either express or implied.
 * See the License for the specific language governing permissions and
 * limitations under the License.
 * =========================LICENSE_END==================================
 */


import com.fasterxml.jackson.annotation.JsonIgnoreProperties;
import com.fasterxml.jackson.annotation.JsonProperty;
import com.fasterxml.jackson.databind.JsonNode;
import com.google.common.collect.ImmutableMap;
import io.axual.ksml.data.notation.binary.JsonNodeNativeMapper;
import io.axual.ksml.generator.YAMLObjectMapper;
import io.axual.ksml.runner.exception.ConfigException;
import lombok.Builder;
import lombok.Getter;
import lombok.extern.jackson.Jacksonized;
import lombok.extern.slf4j.Slf4j;

import java.io.IOException;
import java.nio.file.Files;
import java.nio.file.Paths;
import java.util.HashMap;
import java.util.Map;

@Slf4j
@JsonIgnoreProperties(ignoreUnknown = true)
@Builder
@Jacksonized
public class KSMLConfig {
    private static final PrometheusConfig DEFAULT_PROMETHEUS_CONFIG = PrometheusConfig.builder()
            .enabled(false)
            .build();
    private static final ApplicationServerConfig DEFAULT_APPSERVER_CONFIG = ApplicationServerConfig.builder()
            .enabled(false)
            .build();

    @JsonProperty("applicationServer")
    @Builder.Default
    private ApplicationServerConfig applicationServerConfig = DEFAULT_APPSERVER_CONFIG;
    @JsonProperty("prometheus")
    @Builder.Default
    @Getter
    private PrometheusConfig prometheusConfig = DEFAULT_PROMETHEUS_CONFIG;
    private String configDirectory;
    private String schemaDirectory;
    private String storageDirectory;
    @Getter
    @Builder.Default
    private boolean enableProducers = true;
    @Getter
    @Builder.Default
    private boolean enablePipelines = true;

    @JsonProperty("errorHandling")
<<<<<<< HEAD
    private ErrorHandlingConfig errorHandling;
    @JsonProperty("notations")
    private Map<String, NotationConfig> notations;
=======
    private KSMLErrorHandlingConfig errorHandlingConfig;
>>>>>>> 1f5aefc1
    @JsonProperty("definitions")
    private Map<String, Object> definitions;
    @JsonProperty("schemas")
    private Map<String, Object> schemas;

    private String getDirectory(String configVariable, String directory) {
        final var configPath = Paths.get(directory);
        if (Files.notExists(configPath) || !Files.isDirectory(configPath)) {
            throw new ConfigException(configVariable, directory, "The provided path does not exist or is not a directory");
        }
        return configPath.toAbsolutePath().normalize().toString();
    }

    public String configDirectory() {
        return getDirectory("configDirectory", configDirectory != null ? configDirectory : System.getProperty("user.dir"));
    }

    public String schemaDirectory() {
        return getDirectory("schemaDirectory", schemaDirectory != null ? schemaDirectory : configDirectory());
    }

    public String storageDirectory() {
        return getDirectory("storageDirectory", storageDirectory != null ? storageDirectory : System.getProperty("java.io.tmpdir"));
    }

    public ApplicationServerConfig applicationServerConfig() {
        return applicationServerConfig;
    }

<<<<<<< HEAD
    public ErrorHandlingConfig getErrorHandlingConfig() {
        if (errorHandling == null) return new ErrorHandlingConfig();
        return errorHandling;
    }

    public Map<String, NotationConfig> notations() {
        if (notations != null) return ImmutableMap.copyOf(notations);
        return ImmutableMap.of();
    }

    public Map<String, JsonNode> getDefinitions() {
=======
    public KSMLErrorHandlingConfig errorHandlingConfig() {
        if (errorHandlingConfig == null) return KSMLErrorHandlingConfig.builder().build();
        return errorHandlingConfig;
    }

    public Map<String, JsonNode> definitions() {
>>>>>>> 1f5aefc1
        final var result = new HashMap<String, JsonNode>();
        if (definitions != null) {
            for (Map.Entry<String, Object> definition : definitions.entrySet()) {
                if (definition.getValue() instanceof String definitionFile) {
                    final var definitionFilePath = Paths.get(configDirectory(), definitionFile);
                    if (Files.notExists(definitionFilePath) || !Files.isRegularFile(definitionFilePath)) {
                        throw new ConfigException("definitionFile", definitionFilePath, "The provided KSML definition file does not exists or is not a regular file");
                    }
                    try {
                        log.info("Reading KSML definition from source file: {}", definitionFilePath.toFile());
                        final var def = YAMLObjectMapper.INSTANCE.readValue(definitionFilePath.toFile(), JsonNode.class);
                        result.put(definition.getKey(), def);
                    } catch (IOException e) {
                        log.error("Could not read KSML definition from file: {}", definitionFilePath);
                    }
                }
                if (definition.getValue() instanceof Map<?, ?> definitionMap) {
                    final var mapper = new JsonNodeNativeMapper();
                    final var root = mapper.fromNative(definitionMap);
                    result.put(definition.getKey(), root);
                }
            }
        }
        return result;
    }
}<|MERGE_RESOLUTION|>--- conflicted
+++ resolved
@@ -69,13 +69,9 @@
     private boolean enablePipelines = true;
 
     @JsonProperty("errorHandling")
-<<<<<<< HEAD
-    private ErrorHandlingConfig errorHandling;
+    private ErrorHandlingConfig errorHandlingConfig;
     @JsonProperty("notations")
     private Map<String, NotationConfig> notations;
-=======
-    private KSMLErrorHandlingConfig errorHandlingConfig;
->>>>>>> 1f5aefc1
     @JsonProperty("definitions")
     private Map<String, Object> definitions;
     @JsonProperty("schemas")
@@ -105,10 +101,9 @@
         return applicationServerConfig;
     }
 
-<<<<<<< HEAD
-    public ErrorHandlingConfig getErrorHandlingConfig() {
-        if (errorHandling == null) return new ErrorHandlingConfig();
-        return errorHandling;
+    public ErrorHandlingConfig errorHandlingConfig() {
+        if (errorHandlingConfig == null) return ErrorHandlingConfig.builder().build();
+        return errorHandlingConfig;
     }
 
     public Map<String, NotationConfig> notations() {
@@ -116,15 +111,7 @@
         return ImmutableMap.of();
     }
 
-    public Map<String, JsonNode> getDefinitions() {
-=======
-    public KSMLErrorHandlingConfig errorHandlingConfig() {
-        if (errorHandlingConfig == null) return KSMLErrorHandlingConfig.builder().build();
-        return errorHandlingConfig;
-    }
-
     public Map<String, JsonNode> definitions() {
->>>>>>> 1f5aefc1
         final var result = new HashMap<String, JsonNode>();
         if (definitions != null) {
             for (Map.Entry<String, Object> definition : definitions.entrySet()) {
