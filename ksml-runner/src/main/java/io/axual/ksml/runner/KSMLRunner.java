package io.axual.ksml.runner;

/*-
 * ========================LICENSE_START=================================
 * KSML Runner
 * %%
 * Copyright (C) 2021 - 2023 Axual B.V.
 * %%
 * Licensed under the Apache License, Version 2.0 (the "License");
 * you may not use this file except in compliance with the License.
 * You may obtain a copy of the License at
 *
 *      http://www.apache.org/licenses/LICENSE-2.0
 *
 * Unless required by applicable law or agreed to in writing, software
 * distributed under the License is distributed on an "AS IS" BASIS,
 * WITHOUT WARRANTIES OR CONDITIONS OF ANY KIND, either express or implied.
 * See the License for the specific language governing permissions and
 * limitations under the License.
 * =========================LICENSE_END==================================
 */

import com.fasterxml.jackson.databind.ObjectMapper;
import com.fasterxml.jackson.dataformat.yaml.YAMLFactory;
import io.axual.ksml.client.serde.ResolvingDeserializer;
import io.axual.ksml.client.serde.ResolvingSerializer;
import io.axual.ksml.data.notation.NotationLibrary;
import io.axual.ksml.data.notation.json.JsonSchemaMapper;
import io.axual.ksml.data.parser.ParseNode;
import io.axual.ksml.definition.parser.TopologyDefinitionParser;
import io.axual.ksml.execution.ErrorHandler;
import io.axual.ksml.execution.ExecutionContext;
import io.axual.ksml.execution.FatalError;
import io.axual.ksml.generator.TopologyDefinition;
import io.axual.ksml.rest.server.ComponentState;
import io.axual.ksml.rest.server.KsmlQuerier;
import io.axual.ksml.rest.server.RestServer;
import io.axual.ksml.runner.backend.KafkaProducerRunner;
import io.axual.ksml.runner.backend.KafkaStreamsRunner;
import io.axual.ksml.runner.backend.Runner;
import io.axual.ksml.runner.config.ErrorHandlingConfig;
import io.axual.ksml.runner.config.KSMLRunnerConfig;
import io.axual.ksml.runner.exception.ConfigException;
import io.axual.ksml.runner.notation.NotationFactories;
import io.axual.ksml.runner.prometheus.PrometheusExport;
import lombok.extern.slf4j.Slf4j;
import org.apache.kafka.common.serialization.Serdes;
import org.apache.kafka.common.serialization.Serializer;
import org.apache.kafka.common.utils.Utils;
import org.apache.kafka.streams.KeyQueryMetadata;
import org.apache.kafka.streams.StoreQueryParameters;
import org.apache.kafka.streams.StreamsMetadata;
import org.apache.kafka.streams.state.HostInfo;

import java.io.File;
import java.io.IOException;
import java.io.PrintWriter;
import java.util.Collection;
import java.util.HashMap;
import java.util.List;
import java.util.Map;
import java.util.concurrent.*;

@Slf4j
public class KSMLRunner {
    private static final String DEFAULT_CONFIG_FILE_SHORT = "ksml-runner.yaml";
    private static final String WRITE_KSML_SCHEMA_ARGUMENT = "--schema";

    public static void main(String[] args) {
        try {
            // Load name and version from manifest
            var ksmlTitle = determineTitle();

            // Check if we need to output the schema and then exit
            checkForSchemaOutput(args);

            log.info("Starting {}", ksmlTitle);

            // Begin loading config file
            final var configFile = new File(args.length == 0 ? DEFAULT_CONFIG_FILE_SHORT : args[0]);
            if (!configFile.exists()) {
                log.error("Configuration file '{}' not found", configFile);
                System.exit(1);
            }

            final var config = readConfiguration(configFile);
<<<<<<< HEAD
            final var ksmlConfig = config.ksml();
            log.info("Using directories: config: {}, schema: {}, storage: {}", ksmlConfig.getConfigDirectory(), ksmlConfig.getSchemaDirectory(), ksmlConfig.getStorageDirectory());
            final var definitions = ksmlConfig.getDefinitions();
=======
            final var ksmlConfig = config.ksmlConfig();
            log.info("Using directories: config: {}, schema: {}, storage: {}", ksmlConfig.configDirectory(), ksmlConfig.schemaDirectory(), ksmlConfig.storageDirectory());
            final var definitions = ksmlConfig.definitions();
>>>>>>> 1f5aefc1
            if (definitions == null || definitions.isEmpty()) {
                throw new ConfigException("definitions", definitions, "No KSML definitions found in configuration");
            }

            KsmlInfo.registerKsmlAppInfo(config.applicationId());

            // Start the appserver if needed
            final var appServer = ksmlConfig.applicationServerConfig();
            RestServer restServer = null;
            // Start rest server to provide service endpoints
            if (appServer.enabled()) {
                HostInfo hostInfo = new HostInfo(appServer.getHost(), appServer.getPort());
                restServer = new RestServer(hostInfo);
                restServer.start();
            }

<<<<<<< HEAD
            // Set up all default notations and register them in the NotationLibrary
            final var notationFactories = new NotationFactories(config.kafka().kafkaConfig(), ksmlConfig.getSchemaDirectory());
            for (final var notation : notationFactories.notations().entrySet()) {
                NotationLibrary.register(notation.getKey(), notation.getValue().create(null));
            }

            // Set up all notation overrides from the KSML config
            for (final var notationEntry : ksmlConfig.notations().entrySet()) {
                final var notationStr = notationEntry.getKey() != null ? notationEntry.getKey() : "undefined";
                final var notationConfig = notationEntry.getValue();
                final var factoryName = notationConfig != null ? notationConfig.type() : "unknown";
                if (notationConfig != null && factoryName != null) {
                    final var factory = notationFactories.notations().get(factoryName);
                    if (factory == null) {
                        throw FatalError.reportAndExit(new ConfigException("Unknown notation type: " + factoryName));
                    }
                    NotationLibrary.register(notationStr, factory.create(notationConfig.config()));
                } else {
                    log.warn("Notation configuration incomplete: notation=" + notationStr + ", type=" + factoryName);
                }
            }

            // Ensure typical defaults are used for AVRO
            // WARNING: Defaults for notations will be deprecated in the future. Make sure you explicitly configure
            // notations with multiple implementations (like AVRO) in your ksml-runner.yaml.
            if (!NotationLibrary.exists(NotationFactories.AVRO)) {
                final var defaultAvro = notationFactories.confluentAvro();
                NotationLibrary.register(NotationFactories.AVRO, defaultAvro.create(null));
                log.warn("No implementation specified for AVRO notation. If you use AVRO in your KSML definition, add the required configuration to the ksml-runner.yaml");
            }
=======
            // Set up the notation library with all known notations and type override classes
            final var nativeMapper = new DataObjectFlattener(true);
            final var jsonNotation = new JsonNotation(nativeMapper);
            NotationLibrary.register(AvroNotation.NOTATION_NAME, new AvroNotation(nativeMapper, config.getKafkaConfig()), null);
            NotationLibrary.register(BinaryNotation.NOTATION_NAME, new BinaryNotation(nativeMapper, jsonNotation::serde), null);
            NotationLibrary.register(CsvNotation.NOTATION_NAME, new CsvNotation(nativeMapper), new CsvDataObjectConverter());
            NotationLibrary.register(JsonNotation.NOTATION_NAME, jsonNotation, new JsonDataObjectConverter());
            NotationLibrary.register(SOAPNotation.NOTATION_NAME, new SOAPNotation(nativeMapper), new SOAPDataObjectConverter());
            NotationLibrary.register(XmlNotation.NOTATION_NAME, new XmlNotation(nativeMapper), new XmlDataObjectConverter());

            // Register schema loaders
            final var schemaDirectory = ksmlConfig.schemaDirectory();
            SchemaLibrary.registerLoader(AvroNotation.NOTATION_NAME, new AvroSchemaLoader(schemaDirectory));
            SchemaLibrary.registerLoader(CsvNotation.NOTATION_NAME, new CsvSchemaLoader(schemaDirectory));
            SchemaLibrary.registerLoader(JsonNotation.NOTATION_NAME, new JsonSchemaLoader(schemaDirectory));
            SchemaLibrary.registerLoader(XmlNotation.NOTATION_NAME, new XmlSchemaLoader(schemaDirectory));
>>>>>>> 1f5aefc1

            final var errorHandling = ksmlConfig.errorHandlingConfig();
            if (errorHandling != null) {
                ExecutionContext.INSTANCE.setConsumeHandler(getErrorHandler(errorHandling.consumerErrorHandlingConfig()));
                ExecutionContext.INSTANCE.setProduceHandler(getErrorHandler(errorHandling.producerErrorHandlingConfig()));
                ExecutionContext.INSTANCE.setProcessHandler(getErrorHandler(errorHandling.processErrorHandlingConfig()));
            }
            ExecutionContext.INSTANCE.serdeWrapper(
                    serde -> new Serdes.WrapperSerde<>(
                            new ResolvingSerializer<>(serde.serializer(), config.kafka().kafkaConfig()),
                            new ResolvingDeserializer<>(serde.deserializer(), config.kafka().kafkaConfig())));

            final Map<String, TopologyDefinition> producerSpecs = new HashMap<>();
            final Map<String, TopologyDefinition> pipelineSpecs = new HashMap<>();
            definitions.forEach((name, definition) -> {
                final var parser = new TopologyDefinitionParser(name);
                final var specification = parser.parse(ParseNode.fromRoot(definition, name));
                if (!specification.producers().isEmpty()) producerSpecs.put(name, specification);
                if (!specification.pipelines().isEmpty()) pipelineSpecs.put(name, specification);
            });


            if (!ksmlConfig.enableProducers() && !producerSpecs.isEmpty()) {
                log.warn("Producers are disabled for this runner. The supplied producer specifications will be ignored.");
                producerSpecs.clear();
            }
            if (!ksmlConfig.enablePipelines() && !pipelineSpecs.isEmpty()) {
                log.warn("Pipelines are disabled for this runner. The supplied pipeline specifications will be ignored.");
                pipelineSpecs.clear();
            }

            final var producer = producerSpecs.isEmpty() ? null : new KafkaProducerRunner(KafkaProducerRunner.Config.builder()
                    .definitions(producerSpecs)
                    .kafkaConfig(config.kafka().kafkaConfig())
                    .build());
            final var streams = pipelineSpecs.isEmpty() ? null : new KafkaStreamsRunner(KafkaStreamsRunner.Config.builder()
                    .storageDirectory(ksmlConfig.storageDirectory())
                    .appServer(ksmlConfig.applicationServerConfig())
                    .definitions(pipelineSpecs)
                    .kafkaConfig(config.kafka().kafkaConfig())
                    .build());

            if (producer != null || streams != null) {
                var shutdownHook = new Thread(() -> {
                    try {
                        log.debug("In KSML shutdown hook");
                        if (producer != null) producer.stop();
                        if (streams != null) streams.stop();
                    } catch (Exception e) {
                        log.error("Could not properly shut down KSML", e);
                    }
                });

                Runtime.getRuntime().addShutdownHook(shutdownHook);

<<<<<<< HEAD
                try (var prometheusExport = new PrometheusExport(config.ksml().prometheusConfig())) {
=======
                try (var prometheusExport = new PrometheusExport(config.ksmlConfig().prometheusConfig())) {
>>>>>>> 1f5aefc1
                    prometheusExport.start();
                    final var executorService = Executors.newFixedThreadPool(2);

                    final var producerFuture = producer == null ? CompletableFuture.completedFuture(null) : CompletableFuture.runAsync(producer, executorService);
                    final var streamsFuture = streams == null ? CompletableFuture.completedFuture(null) : CompletableFuture.runAsync(streams, executorService);

                    try {
                        // Allow the runner(s) to start
                        Utils.sleep(2000);

                        if (restServer != null) {
                            // Run with the REST server
                            restServer.initGlobalQuerier(getQuerier(streams, producer));
                        }

                        producerFuture.whenComplete((result, exc) -> {
                            if (exc != null) {
                                log.info("Producer failed", exc);
                                // Exception, always stop streams too
                                if (streams != null) {
                                    streams.stop();
                                }
                            }
                        });
                        streamsFuture.whenComplete((result, exc) -> {
                            if (exc != null) {
                                log.info("Stream processing failed", exc);
                                // Exception, always stop producer too
                                if (producer != null) {
                                    producer.stop();
                                }
                            }
                        });

                        final var allFutures = CompletableFuture.allOf(producerFuture, streamsFuture);
                        // wait for all futures to finish
                        allFutures.join();

                        closeExecutorService(executorService);
                    } finally {
                        if (restServer != null) restServer.close();
                    }
                } finally {
                    Runtime.getRuntime().removeShutdownHook(shutdownHook);
                }
            }
        } catch (Throwable t) {
            log.error("KSML Stopping because of unhandled exception");
            throw FatalError.reportAndExit(t);
        }
        // Explicit exit, need to find out which threads are actually stopping us
        System.exit(0);
    }

    private static void closeExecutorService(final ExecutorService executorService) throws ExecutionException {
        executorService.shutdown();
        try {
            if (!executorService.awaitTermination(2000, TimeUnit.MILLISECONDS)) {
                executorService.shutdownNow();
            }
        } catch (InterruptedException e) {
            executorService.shutdownNow();
            throw new ExecutionException("Exception caught while shutting down", e);
        }
    }

    protected static KsmlQuerier getQuerier(KafkaStreamsRunner streamsRunner, KafkaProducerRunner producerRunner) {
        return new KsmlQuerier() {
            @Override
            public Collection<StreamsMetadata> allMetadataForStore(String storeName) {
                if (streamsRunner == null) {
                    return List.of();
                }
                return streamsRunner.kafkaStreams().streamsMetadataForStore(storeName);
            }

            @Override
            public <K> KeyQueryMetadata queryMetadataForKey(String storeName, K key, Serializer<K> keySerializer) {
                if (streamsRunner == null) {
                    return null;
                }
                return streamsRunner.kafkaStreams().queryMetadataForKey(storeName, key, keySerializer);
            }

            @Override
            public <T> T store(StoreQueryParameters<T> storeQueryParameters) {
                if (streamsRunner == null) {
                    return null;
                }
                return streamsRunner.kafkaStreams().store(storeQueryParameters);
            }

            @Override
            public ComponentState getStreamRunnerState() {
                if (streamsRunner == null) {
                    return ComponentState.NOT_APPLICABLE;
                }
                return stateConverter(streamsRunner.getState());
            }

            @Override
            public ComponentState getProducerState() {
                if (producerRunner == null) {
                    return ComponentState.NOT_APPLICABLE;
                }
                return stateConverter(producerRunner.getState());
            }

            ComponentState stateConverter(Runner.State state) {
                return switch (state) {
                    case CREATED -> ComponentState.CREATED;
                    case STARTING -> ComponentState.STARTING;
                    case STARTED -> ComponentState.STARTED;
                    case STOPPING -> ComponentState.STOPPING;
                    case STOPPED -> ComponentState.STOPPED;
                    case FAILED -> ComponentState.FAILED;
                };
            }
        };
    }

    private static String determineTitle() {
        var titleBuilder = new StringBuilder()
                .append(KsmlInfo.APP_NAME);
        if (!KsmlInfo.APP_VERSION.isBlank()) {
            titleBuilder.append(" ").append(KsmlInfo.APP_VERSION);
        }
        if (!KsmlInfo.BUILD_TIME.isBlank()) {
            titleBuilder.append(" (")
                    .append(KsmlInfo.BUILD_TIME)
                    .append(")");
        }
        return titleBuilder.toString();
    }

    private static void checkForSchemaOutput(String[] args) {
        // Check if the runner was started with "--schema". If so, then we output the JSON schema to validate the
        // KSML definitions with on stdout and exit
        if (args.length >= 1 && WRITE_KSML_SCHEMA_ARGUMENT.equals(args[0])) {
            final var parser = new TopologyDefinitionParser("dummy");
            final var schema = new JsonSchemaMapper(true).fromDataSchema(parser.schema());

            final var filename = args.length >= 2 ? args[1] : null;
            if (filename != null) {
                try {
                    final var writer = new PrintWriter(filename);
                    writer.println(schema);
                    writer.close();
                    log.info("KSML JSON schema written to file: {}", filename);
                } catch (Exception e) {
                    // Ignore
                    log.atError()
                            .setMessage("""
                                    Error writing KSML JSON schema to file: {}
                                    Error: {}
                                    """)
                            .addArgument(filename)
                            .addArgument(e::getMessage)
                            .log();
                }
            } else {
                System.out.println(schema);
            }
            System.exit(0);
        }
    }

    private static KSMLRunnerConfig readConfiguration(File configFile) {
        final var mapper = new ObjectMapper(new YAMLFactory());
        try {
            final var config = mapper.readValue(configFile, KSMLRunnerConfig.class);
            if (config != null) {
<<<<<<< HEAD
                if (config.ksml() == null) {
=======
                if (config.ksmlConfig() == null) {
>>>>>>> 1f5aefc1
                    throw new ConfigException("Section \"ksml\" is missing in configuration");
                }
                if (config.kafka() == null) {
                    throw new ConfigException("Section \"kafka\" is missing in configuration");
                }
                return config;
            }
        } catch (IOException e) {
            log.error("Configuration exception", e);
        }
        throw new ConfigException("No configuration found");
    }


<<<<<<< HEAD
    private static ErrorHandler getErrorHandler(ErrorHandlingConfig.ErrorTypeHandlingConfig config) {
=======
    private static ErrorHandler getErrorHandler(KSMLErrorHandlingConfig.ErrorHandlingConfig config) {
>>>>>>> 1f5aefc1
        final var handlerType = switch (config.handler()) {
            case CONTINUE -> ErrorHandler.HandlerType.CONTINUE_ON_FAIL;
            case STOP -> ErrorHandler.HandlerType.STOP_ON_FAIL;
        };
        return new ErrorHandler(
                config.log(),
                config.logPayload(),
                config.loggerName(),
                handlerType);
    }
}<|MERGE_RESOLUTION|>--- conflicted
+++ resolved
@@ -84,15 +84,10 @@
             }
 
             final var config = readConfiguration(configFile);
-<<<<<<< HEAD
-            final var ksmlConfig = config.ksml();
-            log.info("Using directories: config: {}, schema: {}, storage: {}", ksmlConfig.getConfigDirectory(), ksmlConfig.getSchemaDirectory(), ksmlConfig.getStorageDirectory());
-            final var definitions = ksmlConfig.getDefinitions();
-=======
             final var ksmlConfig = config.ksmlConfig();
             log.info("Using directories: config: {}, schema: {}, storage: {}", ksmlConfig.configDirectory(), ksmlConfig.schemaDirectory(), ksmlConfig.storageDirectory());
+
             final var definitions = ksmlConfig.definitions();
->>>>>>> 1f5aefc1
             if (definitions == null || definitions.isEmpty()) {
                 throw new ConfigException("definitions", definitions, "No KSML definitions found in configuration");
             }
@@ -109,9 +104,8 @@
                 restServer.start();
             }
 
-<<<<<<< HEAD
             // Set up all default notations and register them in the NotationLibrary
-            final var notationFactories = new NotationFactories(config.kafka().kafkaConfig(), ksmlConfig.getSchemaDirectory());
+            final var notationFactories = new NotationFactories(config.kafkaConfig(), ksmlConfig.schemaDirectory());
             for (final var notation : notationFactories.notations().entrySet()) {
                 NotationLibrary.register(notation.getKey(), notation.getValue().create(null));
             }
@@ -140,24 +134,6 @@
                 NotationLibrary.register(NotationFactories.AVRO, defaultAvro.create(null));
                 log.warn("No implementation specified for AVRO notation. If you use AVRO in your KSML definition, add the required configuration to the ksml-runner.yaml");
             }
-=======
-            // Set up the notation library with all known notations and type override classes
-            final var nativeMapper = new DataObjectFlattener(true);
-            final var jsonNotation = new JsonNotation(nativeMapper);
-            NotationLibrary.register(AvroNotation.NOTATION_NAME, new AvroNotation(nativeMapper, config.getKafkaConfig()), null);
-            NotationLibrary.register(BinaryNotation.NOTATION_NAME, new BinaryNotation(nativeMapper, jsonNotation::serde), null);
-            NotationLibrary.register(CsvNotation.NOTATION_NAME, new CsvNotation(nativeMapper), new CsvDataObjectConverter());
-            NotationLibrary.register(JsonNotation.NOTATION_NAME, jsonNotation, new JsonDataObjectConverter());
-            NotationLibrary.register(SOAPNotation.NOTATION_NAME, new SOAPNotation(nativeMapper), new SOAPDataObjectConverter());
-            NotationLibrary.register(XmlNotation.NOTATION_NAME, new XmlNotation(nativeMapper), new XmlDataObjectConverter());
-
-            // Register schema loaders
-            final var schemaDirectory = ksmlConfig.schemaDirectory();
-            SchemaLibrary.registerLoader(AvroNotation.NOTATION_NAME, new AvroSchemaLoader(schemaDirectory));
-            SchemaLibrary.registerLoader(CsvNotation.NOTATION_NAME, new CsvSchemaLoader(schemaDirectory));
-            SchemaLibrary.registerLoader(JsonNotation.NOTATION_NAME, new JsonSchemaLoader(schemaDirectory));
-            SchemaLibrary.registerLoader(XmlNotation.NOTATION_NAME, new XmlSchemaLoader(schemaDirectory));
->>>>>>> 1f5aefc1
 
             final var errorHandling = ksmlConfig.errorHandlingConfig();
             if (errorHandling != null) {
@@ -167,8 +143,8 @@
             }
             ExecutionContext.INSTANCE.serdeWrapper(
                     serde -> new Serdes.WrapperSerde<>(
-                            new ResolvingSerializer<>(serde.serializer(), config.kafka().kafkaConfig()),
-                            new ResolvingDeserializer<>(serde.deserializer(), config.kafka().kafkaConfig())));
+                            new ResolvingSerializer<>(serde.serializer(), config.kafkaConfig()),
+                            new ResolvingDeserializer<>(serde.deserializer(), config.kafkaConfig())));
 
             final Map<String, TopologyDefinition> producerSpecs = new HashMap<>();
             final Map<String, TopologyDefinition> pipelineSpecs = new HashMap<>();
@@ -191,13 +167,13 @@
 
             final var producer = producerSpecs.isEmpty() ? null : new KafkaProducerRunner(KafkaProducerRunner.Config.builder()
                     .definitions(producerSpecs)
-                    .kafkaConfig(config.kafka().kafkaConfig())
+                    .kafkaConfig(config.kafkaConfig())
                     .build());
             final var streams = pipelineSpecs.isEmpty() ? null : new KafkaStreamsRunner(KafkaStreamsRunner.Config.builder()
                     .storageDirectory(ksmlConfig.storageDirectory())
                     .appServer(ksmlConfig.applicationServerConfig())
                     .definitions(pipelineSpecs)
-                    .kafkaConfig(config.kafka().kafkaConfig())
+                    .kafkaConfig(config.kafkaConfig())
                     .build());
 
             if (producer != null || streams != null) {
@@ -213,11 +189,7 @@
 
                 Runtime.getRuntime().addShutdownHook(shutdownHook);
 
-<<<<<<< HEAD
-                try (var prometheusExport = new PrometheusExport(config.ksml().prometheusConfig())) {
-=======
                 try (var prometheusExport = new PrometheusExport(config.ksmlConfig().prometheusConfig())) {
->>>>>>> 1f5aefc1
                     prometheusExport.start();
                     final var executorService = Executors.newFixedThreadPool(2);
 
@@ -390,14 +362,10 @@
         try {
             final var config = mapper.readValue(configFile, KSMLRunnerConfig.class);
             if (config != null) {
-<<<<<<< HEAD
-                if (config.ksml() == null) {
-=======
                 if (config.ksmlConfig() == null) {
->>>>>>> 1f5aefc1
                     throw new ConfigException("Section \"ksml\" is missing in configuration");
                 }
-                if (config.kafka() == null) {
+                if (config.kafkaConfig() == null) {
                     throw new ConfigException("Section \"kafka\" is missing in configuration");
                 }
                 return config;
@@ -409,11 +377,7 @@
     }
 
 
-<<<<<<< HEAD
     private static ErrorHandler getErrorHandler(ErrorHandlingConfig.ErrorTypeHandlingConfig config) {
-=======
-    private static ErrorHandler getErrorHandler(KSMLErrorHandlingConfig.ErrorHandlingConfig config) {
->>>>>>> 1f5aefc1
         final var handlerType = switch (config.handler()) {
             case CONTINUE -> ErrorHandler.HandlerType.CONTINUE_ON_FAIL;
             case STOP -> ErrorHandler.HandlerType.STOP_ON_FAIL;
