package io.axual.ksml.runner;

/*-
 * ========================LICENSE_START=================================
 * KSML Runner
 * %%
 * Copyright (C) 2021 - 2023 Axual B.V.
 * %%
 * Licensed under the Apache License, Version 2.0 (the "License");
 * you may not use this file except in compliance with the License.
 * You may obtain a copy of the License at
 *
 *      http://www.apache.org/licenses/LICENSE-2.0
 *
 * Unless required by applicable law or agreed to in writing, software
 * distributed under the License is distributed on an "AS IS" BASIS,
 * WITHOUT WARRANTIES OR CONDITIONS OF ANY KIND, either express or implied.
 * See the License for the specific language governing permissions and
 * limitations under the License.
 * =========================LICENSE_END==================================
 */

import com.fasterxml.jackson.databind.ObjectMapper;
import com.fasterxml.jackson.dataformat.yaml.YAMLFactory;
import io.axual.ksml.client.serde.ResolvingDeserializer;
import io.axual.ksml.client.serde.ResolvingSerializer;
import io.axual.ksml.data.mapper.DataObjectFlattener;
import io.axual.ksml.data.notation.NotationContext;
import io.axual.ksml.data.notation.avro.AvroNotation;
import io.axual.ksml.data.notation.avro.confluent.ConfluentAvroNotationProvider;
import io.axual.ksml.data.notation.avro.confluent.ConfluentAvroSerdeSupplier;
import io.axual.ksml.data.notation.json.JsonSchemaMapper;
import io.axual.ksml.definition.parser.TopologyDefinitionParser;
import io.axual.ksml.execution.ErrorHandler;
import io.axual.ksml.execution.ExecutionContext;
import io.axual.ksml.execution.FatalError;
import io.axual.ksml.generator.TopologyDefinition;
import io.axual.ksml.parser.ParseNode;
import io.axual.ksml.rest.server.ComponentState;
import io.axual.ksml.rest.server.KsmlQuerier;
import io.axual.ksml.rest.server.RestServer;
import io.axual.ksml.runner.backend.KafkaProducerRunner;
import io.axual.ksml.runner.backend.KafkaStreamsRunner;
import io.axual.ksml.runner.backend.Runner;
import io.axual.ksml.runner.config.ErrorHandlingConfig;
import io.axual.ksml.runner.config.KSMLRunnerConfig;
import io.axual.ksml.runner.exception.ConfigException;
import io.axual.ksml.runner.notation.NotationFactories;
import io.axual.ksml.runner.prometheus.PrometheusExport;
import lombok.extern.slf4j.Slf4j;
import org.apache.kafka.common.serialization.Serdes;
import org.apache.kafka.common.serialization.Serializer;
import org.apache.kafka.common.utils.Utils;
import org.apache.kafka.streams.KeyQueryMetadata;
import org.apache.kafka.streams.StoreQueryParameters;
import org.apache.kafka.streams.StreamsMetadata;
import org.apache.kafka.streams.state.HostInfo;

import java.io.File;
import java.io.IOException;
import java.io.PrintWriter;
import java.util.Collection;
import java.util.HashMap;
import java.util.List;
import java.util.Map;
import java.util.concurrent.*;

@Slf4j
public class KSMLRunner {
    private static final String DEFAULT_CONFIG_FILE_SHORT = "ksml-runner.yaml";
    private static final String WRITE_KSML_SCHEMA_ARGUMENT = "--schema";

    public static void main(String[] args) {
        try {
            // Load name and version from manifest
            var ksmlTitle = determineTitle();

            // Check if we need to output the schema and then exit
            checkForSchemaOutput(args);

            log.info("Starting {}", ksmlTitle);

            // Begin loading config file
            final var configFile = new File(args.length == 0 ? DEFAULT_CONFIG_FILE_SHORT : args[0]);
            if (!configFile.exists()) {
                log.error("Configuration file '{}' not found", configFile);
                System.exit(1);
            }

            final var config = readConfiguration(configFile);
            final var ksmlConfig = config.ksmlConfig();
            log.info("Using directories: config: {}, schema: {}, storage: {}", ksmlConfig.configDirectory(), ksmlConfig.schemaDirectory(), ksmlConfig.storageDirectory());

            final var definitions = ksmlConfig.definitions();
            if (definitions == null || definitions.isEmpty()) {
                throw new ConfigException("definitions", definitions, "No KSML definitions found in configuration");
            }

            KsmlInfo.registerKsmlAppInfo(config.applicationId());

            // Start the appserver if needed
            final var appServer = ksmlConfig.applicationServerConfig();
            RestServer restServer = null;
            // Start rest server to provide service endpoints
            if (appServer.enabled()) {
                HostInfo hostInfo = new HostInfo(appServer.getHost(), appServer.getPort());
                restServer = new RestServer(hostInfo);
                restServer.start();
            }

            // Set up the default schema directory
            ExecutionContext.INSTANCE.schemaLibrary().schemaDirectory(ksmlConfig.schemaDirectory());

            // Set up all default notations and register them in the NotationLibrary
            final var notationFactories = new NotationFactories(config.kafkaConfig());
            for (final var notation : notationFactories.notations().entrySet()) {
                ExecutionContext.INSTANCE.notationLibrary().register(notation.getKey(), notation.getValue().create(null));
            }

            // Set up all notation overrides from the KSML config
            for (final var notationEntry : ksmlConfig.notations().entrySet()) {
                final var notationStr = notationEntry.getKey() != null ? notationEntry.getKey() : "undefined";

                final var notationConfigs = new HashMap<String, String>();
                final var schemaRegistryName = notationEntry.getValue().schemaRegistry();
                if (schemaRegistryName != null) {
                    final var srConfigs = ksmlConfig.schemaRegistries().get(schemaRegistryName);
                    if (srConfigs != null && srConfigs.config() != null) {
                        notationConfigs.putAll(srConfigs.config());
                    } else {
                        log.warn("No schema registry configuration found for schema registry: {}", schemaRegistryName);
                    }
                }

                final var notationConfig = notationEntry.getValue();
                final var factoryName = notationConfig != null ? notationConfig.serde() : "unknown";
                if (notationConfig != null && factoryName != null) {
                    final var factory = notationFactories.notations().get(factoryName);
                    if (factory == null) {
                        throw FatalError.reportAndExit(new ConfigException("Unknown notation type: " + factoryName));
                    }
                    if (notationConfig.config() != null) notationConfigs.putAll(notationConfig.config());
<<<<<<< HEAD
                    ExecutionContext.INSTANCE.notationLibrary().register(factory.create(notationStr, notationConfigs));
=======
                    ExecutionContext.INSTANCE.notationLibrary().register(notationStr, factory.create(notationConfigs));
>>>>>>> 12fba500
                } else {
                    log.warn("Notation configuration incomplete: notation={}, serde={}", notationStr, factoryName);
                }
            }

            // Ensure typical defaults are used for AVRO
            // WARNING: Defaults for notations will be deprecated in the future. Make sure you explicitly configure
            // notations with multiple implementations (like AVRO) in your ksml-runner.yaml.
            if (!ExecutionContext.INSTANCE.notationLibrary().exists(AvroNotation.NOTATION_NAME)) {
                final var defaultAvro = new ConfluentAvroNotationProvider().createNotation(new NotationContext(AvroNotation.NOTATION_NAME, new DataObjectFlattener()));
                ExecutionContext.INSTANCE.notationLibrary().register(AvroNotation.NOTATION_NAME, defaultAvro);
                log.warn("No implementation specified for AVRO notation. If you use AVRO in your KSML definition, add the required configuration to the ksml-runner.yaml");
            }

            final var errorHandling = ksmlConfig.errorHandlingConfig();
            if (errorHandling != null) {
                ExecutionContext.INSTANCE.errorHandling().setConsumeHandler(getErrorHandler(errorHandling.consumerErrorHandlingConfig()));
                ExecutionContext.INSTANCE.errorHandling().setProduceHandler(getErrorHandler(errorHandling.producerErrorHandlingConfig()));
                ExecutionContext.INSTANCE.errorHandling().setProcessHandler(getErrorHandler(errorHandling.processErrorHandlingConfig()));
            }
            ExecutionContext.INSTANCE.serdeWrapper(
                    serde -> new Serdes.WrapperSerde<>(
                            new ResolvingSerializer<>(serde.serializer(), config.kafkaConfig()),
                            new ResolvingDeserializer<>(serde.deserializer(), config.kafkaConfig())));

            final Map<String, TopologyDefinition> producerDefinitions = new HashMap<>();
            final Map<String, TopologyDefinition> pipelineDefinitions = new HashMap<>();
            definitions.forEach((name, definition) -> {
                final var parser = new TopologyDefinitionParser(name);
                final var topologyDefinition = parser.parse(ParseNode.fromRoot(definition, name));
                if (!topologyDefinition.producers().isEmpty()) producerDefinitions.put(name, topologyDefinition);
                if (!topologyDefinition.pipelines().isEmpty()) pipelineDefinitions.put(name, topologyDefinition);
            });

            if (!ksmlConfig.enableProducers() && !producerDefinitions.isEmpty()) {
                log.warn("Producers are disabled for this runner. The supplied producer specifications will be ignored.");
                producerDefinitions.clear();
            }
            if (!ksmlConfig.enablePipelines() && !pipelineDefinitions.isEmpty()) {
                log.warn("Pipelines are disabled for this runner. The supplied pipeline specifications will be ignored.");
                pipelineDefinitions.clear();
            }

            final var producer = producerDefinitions.isEmpty() ? null : new KafkaProducerRunner(
                    KafkaProducerRunner.Config.builder()
                            .definitions(producerDefinitions)
                            .kafkaConfig(config.kafkaConfig())
                            .pythonContextConfig(ksmlConfig.pythonContextConfig())
                            .build()
            );
            final var streams = pipelineDefinitions.isEmpty() ? null : new KafkaStreamsRunner(KafkaStreamsRunner.Config.builder()
                    .storageDirectory(ksmlConfig.storageDirectory())
                    .appServer(ksmlConfig.applicationServerConfig())
                    .definitions(pipelineDefinitions)
                    .kafkaConfig(config.kafkaConfig())
                    .pythonContextConfig(ksmlConfig.pythonContextConfig())
                    .build());

            if (producer != null || streams != null) {
                var shutdownHook = new Thread(() -> {
                    try {
                        log.debug("In KSML shutdown hook");
                        if (producer != null) producer.stop();
                        if (streams != null) streams.stop();
                    } catch (Exception e) {
                        log.error("Could not properly shut down KSML", e);
                    }
                });

                Runtime.getRuntime().addShutdownHook(shutdownHook);

                try (var prometheusExport = new PrometheusExport(config.ksmlConfig().prometheusConfig())) {
                    prometheusExport.start();
                    final var executorService = Executors.newFixedThreadPool(2);

                    final var producerFuture = producer == null ? CompletableFuture.completedFuture(null) : CompletableFuture.runAsync(producer, executorService);
                    final var streamsFuture = streams == null ? CompletableFuture.completedFuture(null) : CompletableFuture.runAsync(streams, executorService);

                    try {
                        // Allow the runner(s) to start
                        Utils.sleep(2000);

                        if (restServer != null) {
                            // Run with the REST server
                            restServer.initGlobalQuerier(getQuerier(streams, producer));
                        }

                        producerFuture.whenComplete((result, exc) -> {
                            if (exc != null) {
                                log.info("Producer failed", exc);
                                // Exception, always stop streams too
                                if (streams != null) {
                                    streams.stop();
                                }
                            }
                        });
                        streamsFuture.whenComplete((result, exc) -> {
                            if (exc != null) {
                                log.info("Stream processing failed", exc);
                                // Exception, always stop producer too
                                if (producer != null) {
                                    producer.stop();
                                }
                            }
                        });

                        final var allFutures = CompletableFuture.allOf(producerFuture, streamsFuture);
                        // wait for all futures to finish
                        allFutures.join();

                        closeExecutorService(executorService);
                    } finally {
                        if (restServer != null) restServer.close();
                    }
                } finally {
                    Runtime.getRuntime().removeShutdownHook(shutdownHook);
                }
            }
        } catch (Throwable t) {
            log.error("KSML Stopping because of unhandled exception");
            throw FatalError.reportAndExit(t);
        }
        // Explicit exit, need to find out which threads are actually stopping us
        System.exit(0);
    }

    private static void closeExecutorService(final ExecutorService executorService) throws ExecutionException {
        executorService.shutdown();
        try {
            if (!executorService.awaitTermination(2000, TimeUnit.MILLISECONDS)) {
                executorService.shutdownNow();
            }
        } catch (InterruptedException e) {
            executorService.shutdownNow();
            throw new ExecutionException("Exception caught while shutting down", e);
        }
    }

    protected static KsmlQuerier getQuerier(KafkaStreamsRunner streamsRunner, KafkaProducerRunner producerRunner) {
        return new KsmlQuerier() {
            @Override
            public Collection<StreamsMetadata> allMetadataForStore(String storeName) {
                if (streamsRunner == null) {
                    return List.of();
                }
                return streamsRunner.kafkaStreams().streamsMetadataForStore(storeName);
            }

            @Override
            public <K> KeyQueryMetadata queryMetadataForKey(String storeName, K key, Serializer<K> keySerializer) {
                if (streamsRunner == null) {
                    return null;
                }
                return streamsRunner.kafkaStreams().queryMetadataForKey(storeName, key, keySerializer);
            }

            @Override
            public <T> T store(StoreQueryParameters<T> storeQueryParameters) {
                if (streamsRunner == null) {
                    return null;
                }
                return streamsRunner.kafkaStreams().store(storeQueryParameters);
            }

            @Override
            public ComponentState getStreamRunnerState() {
                if (streamsRunner == null) {
                    return ComponentState.NOT_APPLICABLE;
                }
                return stateConverter(streamsRunner.getState());
            }

            @Override
            public ComponentState getProducerState() {
                if (producerRunner == null) {
                    return ComponentState.NOT_APPLICABLE;
                }
                return stateConverter(producerRunner.getState());
            }

            ComponentState stateConverter(Runner.State state) {
                return switch (state) {
                    case CREATED -> ComponentState.CREATED;
                    case STARTING -> ComponentState.STARTING;
                    case STARTED -> ComponentState.STARTED;
                    case STOPPING -> ComponentState.STOPPING;
                    case STOPPED -> ComponentState.STOPPED;
                    case FAILED -> ComponentState.FAILED;
                };
            }
        };
    }

    private static String determineTitle() {
        var titleBuilder = new StringBuilder()
                .append(KsmlInfo.APP_NAME);
        if (!KsmlInfo.APP_VERSION.isBlank()) {
            titleBuilder.append(" ").append(KsmlInfo.APP_VERSION);
        }
        if (!KsmlInfo.BUILD_TIME.isBlank()) {
            titleBuilder.append(" (")
                    .append(KsmlInfo.BUILD_TIME)
                    .append(")");
        }
        return titleBuilder.toString();
    }

    private static void checkForSchemaOutput(String[] args) {
        // Check if the runner was started with "--schema". If so, then we output the JSON schema to validate the
        // KSML definitions with on stdout and exit
        if (args.length >= 1 && WRITE_KSML_SCHEMA_ARGUMENT.equals(args[0])) {
            final var parser = new TopologyDefinitionParser("dummy");
            final var schema = new JsonSchemaMapper(true).fromDataSchema(parser.schema());

            final var filename = args.length >= 2 ? args[1] : null;
            if (filename != null) {
                try {
                    final var writer = new PrintWriter(filename);
                    writer.println(schema);
                    writer.close();
                    log.info("KSML JSON schema written to file: {}", filename);
                } catch (Exception e) {
                    // Ignore
                    log.atError()
                            .setMessage("""
                                    Error writing KSML JSON schema to file: {}
                                    Error: {}
                                    """)
                            .addArgument(filename)
                            .addArgument(e::getMessage)
                            .log();
                }
            } else {
                System.out.println(schema);
            }
            System.exit(0);
        }
    }

    private static KSMLRunnerConfig readConfiguration(File configFile) {
        final var mapper = new ObjectMapper(new YAMLFactory());
        try {
            final var config = mapper.readValue(configFile, KSMLRunnerConfig.class);
            if (config != null) {
                if (config.ksmlConfig() == null) {
                    throw new ConfigException("Section \"ksml\" is missing in configuration");
                }
                if (config.kafkaConfig() == null) {
                    throw new ConfigException("Section \"kafka\" is missing in configuration");
                }
                return config;
            }
        } catch (IOException e) {
            log.error("Configuration exception", e);
        }
        throw new ConfigException("No configuration found");
    }

    private static ErrorHandler getErrorHandler(ErrorHandlingConfig.ErrorTypeHandlingConfig config) {
        final var handlerType = switch (config.handler()) {
            case CONTINUE -> ErrorHandler.HandlerType.CONTINUE_ON_FAIL;
            case STOP -> ErrorHandler.HandlerType.STOP_ON_FAIL;
            case RETRY -> ErrorHandler.HandlerType.RETRY_ON_FAIL;
        };
        return new ErrorHandler(
                config.log(),
                config.loggerName(),
                config.logPayload(),
                handlerType);
    }
}<|MERGE_RESOLUTION|>--- conflicted
+++ resolved
@@ -133,18 +133,14 @@
                 }
 
                 final var notationConfig = notationEntry.getValue();
-                final var factoryName = notationConfig != null ? notationConfig.serde() : "unknown";
+                final var factoryName = notationConfig != null ? notationConfig.type() : "unknown";
                 if (notationConfig != null && factoryName != null) {
                     final var factory = notationFactories.notations().get(factoryName);
                     if (factory == null) {
                         throw FatalError.reportAndExit(new ConfigException("Unknown notation type: " + factoryName));
                     }
                     if (notationConfig.config() != null) notationConfigs.putAll(notationConfig.config());
-<<<<<<< HEAD
-                    ExecutionContext.INSTANCE.notationLibrary().register(factory.create(notationStr, notationConfigs));
-=======
                     ExecutionContext.INSTANCE.notationLibrary().register(notationStr, factory.create(notationConfigs));
->>>>>>> 12fba500
                 } else {
                     log.warn("Notation configuration incomplete: notation={}, serde={}", notationStr, factoryName);
                 }
