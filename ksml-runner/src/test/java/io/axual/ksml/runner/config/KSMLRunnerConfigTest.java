package io.axual.ksml.runner.config;

/*-
 * ========================LICENSE_START=================================
 * KSML Runner
 * %%
 * Copyright (C) 2021 - 2023 Axual B.V.
 * %%
 * Licensed under the Apache License, Version 2.0 (the "License");
 * you may not use this file except in compliance with the License.
 * You may obtain a copy of the License at
 *
 *      http://www.apache.org/licenses/LICENSE-2.0
 *
 * Unless required by applicable law or agreed to in writing, software
 * distributed under the License is distributed on an "AS IS" BASIS,
 * WITHOUT WARRANTIES OR CONDITIONS OF ANY KIND, either express or implied.
 * See the License for the specific language governing permissions and
 * limitations under the License.
 * =========================LICENSE_END==================================
 */

import com.fasterxml.jackson.databind.ObjectMapper;
import com.fasterxml.jackson.dataformat.yaml.YAMLFactory;
import org.junit.jupiter.api.BeforeEach;
import org.junit.jupiter.api.DisplayName;
import org.junit.jupiter.api.Test;

import java.io.IOException;

import static org.junit.jupiter.api.Assertions.assertNotNull;

class KSMLRunnerConfigTest {

    private ObjectMapper objectMapper;

    @BeforeEach
    void setup() {
        objectMapper = new ObjectMapper(new YAMLFactory());
    }

    @Test
    @DisplayName("complete config should load without exceptions")
    void shouldLoadWithoutExceptions() throws IOException {
        final var yaml = getClass().getClassLoader().getResourceAsStream("ksml-runner-config.yaml");
        final var ksmlRunnerConfig = objectMapper.readValue(yaml, KSMLRunnerConfig.class);

        assertNotNull(ksmlRunnerConfig.ksmlConfig());
<<<<<<< HEAD
        assertNotNull(ksmlRunnerConfig.getKafkaConfig());
=======
        assertNotNull(ksmlRunnerConfig.kafkaConfig());
>>>>>>> dc72ef49
    }
}<|MERGE_RESOLUTION|>--- conflicted
+++ resolved
@@ -46,10 +46,6 @@
         final var ksmlRunnerConfig = objectMapper.readValue(yaml, KSMLRunnerConfig.class);
 
         assertNotNull(ksmlRunnerConfig.ksmlConfig());
-<<<<<<< HEAD
-        assertNotNull(ksmlRunnerConfig.getKafkaConfig());
-=======
         assertNotNull(ksmlRunnerConfig.kafkaConfig());
->>>>>>> dc72ef49
     }
 }