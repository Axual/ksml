<?xml version="1.0" encoding="UTF-8"?>
<project xmlns="http://maven.apache.org/POM/4.0.0"
         xmlns:xsi="http://www.w3.org/2001/XMLSchema-instance"
         xsi:schemaLocation="http://maven.apache.org/POM/4.0.0 http://maven.apache.org/xsd/maven-4.0.0.xsd">
    <modelVersion>4.0.0</modelVersion>

    <parent>
        <groupId>io.axual.ksml</groupId>
        <artifactId>ksml-parent</artifactId>
        <version>0.2.0-SNAPSHOT</version>
    </parent>

    <artifactId>ksml-data-generator</artifactId>
    <version>0.2.0-SNAPSHOT</version>
    <name>KSML Data Generator</name>

    <properties>
        <maven.compiler.target>21</maven.compiler.target>
        <maven.compiler.source>21</maven.compiler.source>
        <project.build.sourceEncoding>UTF-8</project.build.sourceEncoding>
        <project.reporting.outputEncoding>UTF-8</project.reporting.outputEncoding>
    </properties>

    <dependencies>
        <dependency>
            <groupId>io.axual.ksml</groupId>
            <artifactId>ksml</artifactId>
        </dependency>
        <dependency>
            <groupId>io.axual.ksml</groupId>
            <artifactId>ksml-kafka-clients</artifactId>
        </dependency>
        <dependency>
            <groupId>ch.qos.logback</groupId>
            <artifactId>logback-classic</artifactId>
        </dependency>
        <dependency>
            <groupId>com.fasterxml.jackson.dataformat</groupId>
            <artifactId>jackson-dataformat-yaml</artifactId>
        </dependency>
        <dependency>
            <groupId>org.projectlombok</groupId>
            <artifactId>lombok</artifactId>
        </dependency>
    </dependencies>

    <build>
        <plugins>
            <plugin>
                <groupId>org.codehaus.mojo</groupId>
                <artifactId>license-maven-plugin</artifactId>
                <version>${maven.license.plugin.version}</version>
                <configuration>
                    <licenseName>${license.licensename}</licenseName>
                    <thirdPartyFilename>NOTICE.txt</thirdPartyFilename>
                    <verbose>false</verbose>
                    <processStartTag>
                        ========================LICENSE_START=================================
                    </processStartTag>
                    <processEndTag>
                        =========================LICENSE_END==================================
                    </processEndTag>
                    <includes>
                        <includes>**/*.java</includes>
                    </includes>
                    <skipUpdateLicense>false</skipUpdateLicense>
                    <trimHeaderLine>true</trimHeaderLine>
                </configuration>
                <executions>
                    <execution>
                        <id>add-third-party-license</id>
                        <goals>
                            <goal>add-third-party</goal>
                        </goals>
                        <phase>generate-resources</phase>
                        <configuration>
                            <excludedScopes>system,test</excludedScopes>
                        </configuration>
                    </execution>
                    <execution>
                        <id>verify-license-headers</id>
                        <goals>
                            <goal>check-file-header</goal>
                        </goals>
                        <phase>process-sources</phase>
                    </execution>
                    <execution>
                        <id>generate-license-headers</id>
                        <goals>
                            <goal>update-file-header</goal>
                        </goals>
                        <phase>process-sources</phase>
                    </execution>
                </executions>
            </plugin>

            <plugin>
                <groupId>org.apache.maven.plugins</groupId>
                <artifactId>maven-compiler-plugin</artifactId>
                <version>${maven.compiler.plugin.version}</version>
<<<<<<< HEAD
                <configuration>
                    <release>17</release>
                    <annotationProcessorPaths>
                        <path>
                            <groupId>org.projectlombok</groupId>
                            <artifactId>lombok</artifactId>
                            <version>${lombok.version}</version>
                        </path>
                    </annotationProcessorPaths>
                </configuration>
=======
>>>>>>> 33f05f3d
            </plugin>

            <plugin>
                <groupId>org.apache.maven.plugins</groupId>
                <artifactId>maven-surefire-plugin</artifactId>
                <version>${maven.surefire.plugin.version}</version>
            </plugin>
            <plugin>
                <groupId>org.apache.maven.plugins</groupId>
                <artifactId>maven-failsafe-plugin</artifactId>
                <version>${maven.failsafe.plugin.version}</version>
            </plugin>

            <plugin>
                <groupId>org.apache.maven.plugins</groupId>
                <artifactId>maven-jar-plugin</artifactId>
                <version>${maven.jar.plugin.version}</version>
                <configuration>
                    <archive>
                        <manifest>
                            <addClasspath>true</addClasspath>
                            <classpathPrefix>libs/</classpathPrefix>
                            <mainClass>io.axual.ksml.datagenerator.KSMLDataGenerator</mainClass>
                        </manifest>
                    </archive>
                </configuration>
            </plugin>

            <plugin>
                <groupId>org.apache.maven.plugins</groupId>
                <artifactId>maven-dependency-plugin</artifactId>
                <version>${maven.dependency.plugin.version}</version>
                <executions>
                    <execution>
                        <id>copy-dependencies</id>
                        <phase>prepare-package</phase>
                        <goals>
                            <goal>copy-dependencies</goal>
                        </goals>
                        <configuration>
                            <outputDirectory>
                                ${project.build.directory}/libs
                            </outputDirectory>
                        </configuration>
                    </execution>
                </executions>
            </plugin>
        </plugins>
    </build>

    <licenses>
        <license>
            <name>Apache 2.0</name>
            <url>http://www.apache.org/licenses/license-2.0.txt</url>
            <distribution>repo</distribution>
            <comments>A business-friendly OSS license</comments>
        </license>
    </licenses>

    <organization>
        <name>Axual B.V.</name>
        <url>https://axual.com/</url>
    </organization>

    <description>
        KSML allows low-code developers to specify a Kafka Streams topology using YAML and Python
        snippets.
    </description>

    <url>https://axual.com/</url>

    <inceptionYear>2021</inceptionYear>

    <developers>
        <developer>
            <name>Team Axual</name>
            <email>info@axual.com</email>
            <organization>Axual B.V.</organization>
            <organizationUrl>https://axual.com</organizationUrl>
        </developer>
    </developers>

</project><|MERGE_RESOLUTION|>--- conflicted
+++ resolved
@@ -98,19 +98,6 @@
                 <groupId>org.apache.maven.plugins</groupId>
                 <artifactId>maven-compiler-plugin</artifactId>
                 <version>${maven.compiler.plugin.version}</version>
-<<<<<<< HEAD
-                <configuration>
-                    <release>17</release>
-                    <annotationProcessorPaths>
-                        <path>
-                            <groupId>org.projectlombok</groupId>
-                            <artifactId>lombok</artifactId>
-                            <version>${lombok.version}</version>
-                        </path>
-                    </annotationProcessorPaths>
-                </configuration>
-=======
->>>>>>> 33f05f3d
             </plugin>
 
             <plugin>
